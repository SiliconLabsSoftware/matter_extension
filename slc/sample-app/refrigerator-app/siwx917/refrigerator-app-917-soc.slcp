project_name: refrigerator-app-917-soc
label: Matter Refrigerator
description: >
  Matter Refrigerator App
quality: production
package: matter

sdk_extension:
  - id: matter
    version: "2.7.0"
    vendor: silabs
  - id: wiseconnect3_sdk
    version: "3.5.2"

component:
  - id: matter_leds
    from: matter
  - id: matter
    from: matter
  - id: matter_wifi_ble
    from: matter
  - id: matter_crypto_tinycrypt_siwx917
    from: matter

  - id: mbedtls_pki_aws
    condition: [matter_aws]
    from: matter
  - id: mbedtls_entropy_default_aws
    condition: [matter_aws]
    from: matter
  - id: matter_wifi
    from: matter
  - id: app_common
    from: matter
  - id: matter_provision_flash
    from: matter

  - id: matter_access_control
    from: matter
  - id: matter_administrator_commissioning
    from: matter
  - id: matter_basic_information
    from: matter
  - id: matter_temperature_control
    from: matter
  - id: matter_descriptor
    from: matter
  - id: matter_fixed_label
    from: matter
  - id: matter_general_commissioning
    from: matter
  - id: matter_general_diagnostics
    from: matter
  - id: matter_group_key_mgmt
    from: matter
  - id: matter_groups
    from: matter
  - id: matter_identify
    from: matter
  - id: matter_localization_configuration
    from: matter
  - id: matter_network_commissioning
    from: matter
  - id: matter_refrigerator_alarm
    from: matter
  - id: matter_on_off
    from: matter
  - id: matter_mode_base
    from: matter
  - id: matter_operational_credentials
    from: matter
  - id: matter_software_diagnostics
    from: matter
  - id: matter_time_format_localization
    from: matter
  - id: matter_user_label
    from: matter
  - id: matter_wifi_network_diagnostics
    from: matter
  # Override configuration for JTAG use
  - id: matter_configuration_over_swo
    from: matter
  - id: segger_rtt

  - id: matter_ota_requestor
    from: matter
  - id: matter_ota_support
    from: matter
  - id: toolchain_gcc_common
    from: matter
  - id: matter_power_source
    from: matter
  - id: matter_shell
    from: matter
  - id: matter_default_lcd_config
    from: matter
  - id: matter_log_uart
    from: matter
<<<<<<< HEAD
=======
  - id: matter_lwip
    from: matter
  # TODO: Remove this in the SiSDK 25Q4 release, where the LwIP fix will be included in the SiSDK.
  - id: sl_si91x_lwip_stack
    from: wiseconnect3_sdk
>>>>>>> 3441273f

  - id: matter_refrigerator
    from: matter

  - id: wifi_resources
    from: wiseconnect3_sdk
  - id: sl_si91x_common_flash_nvm3
    from: wiseconnect3_sdk
  - id: sl_si91x_lwip_stack
    from: wiseconnect3_sdk
  - id: sl_si91x_wireless
    from: wiseconnect3_sdk
  - id: wifi
    from: wiseconnect3_sdk
  - id: basic_network_config_manager
    from: wiseconnect3_sdk
  - id: si91x_mem_config_3
    from: wiseconnect3_sdk
  - id: sl_si91x_basic_buffers
    from: wiseconnect3_sdk
  - id: sl_si91x_mcu
    from: wiseconnect3_sdk
  - id: freertos
  - id: slist
  - id: sl_assert
  - id: cmsis_rtos2_init
  - id: matter_platform_siwx917
    from: matter
  - id: wiseconnect3_common
    from: wiseconnect3_sdk
  - id: sl_si91x_soc_soft_reset
    from: wiseconnect3_sdk
  - id: ble
    from: wiseconnect3_sdk
  - id: sl_si91x_button_917
    instance: [btn0, btn1]
    from: wiseconnect3_sdk
  - id: sl_si91x_led_917
    instance: [led0]
    condition: [si917_dev_board]
    from: wiseconnect3_sdk
  - id: sl_si91x_led_917
    instance: [led0, led1]
    condition: [si917_prod_board]
    from: wiseconnect3_sdk
  - id: sl_si91x_led_917
    instance: [led0, led1]
    condition: [device_is_917_module_dev_kit]
    from: wiseconnect3_sdk
  - instance: [timer0]
    from: wiseconnect3_sdk
    id: ulp_timers_instance
  - id: sl_si91x_fwup
    from: wiseconnect3_sdk

configuration:
  - name: SL_ULPUART_DMA_CONFIG_ENABLE
    value: "0"

config_file:
  - path: ../../../../third_party/matter_sdk/examples/refrigerator-app/silabs/data_model/refrigerator-wifi-app.zap
    directory: common
    file_id: zap_config
  - path: ../../../../provision.mattpconf
    directory: provision
    file_id: provision_config

include:
  - path: ../../../../third_party/matter_sdk/examples/refrigerator-app/silabs/include
    file_list:
      - path: AppConfig.h
      - path: AppEvent.h
      - path: AppTask.h
      - path: CHIPProjectConfig.h
      - path: RefrigeratorManager.h
      - path: refrigerator-and-temperature-controlled-cabinet-mode.h
  - path: ../../../../third_party/matter_sdk/examples/refrigerator-app/refrigerator-common/include
    file_list:
      - path: static-supported-temperature-levels.h

source:
  - path: ../../../../third_party/matter_sdk/examples/refrigerator-app/silabs/src/AppTask.cpp
    directory: src
  - path: ../../../../third_party/matter_sdk/examples/refrigerator-app/silabs/src/RefrigeratorManager.cpp
    directory: src
  - path: ../../../../third_party/matter_sdk/examples/platform/silabs/main.cpp
    directory: src
  - path: ../../../../third_party/matter_sdk/examples/refrigerator-app/silabs/src/DataModelCallbacks.cpp
    directory: src
  - path: ../../../../third_party/matter_sdk/examples/refrigerator-app/silabs/src/refrigerator-and-temperature-controlled-cabinet-mode.cpp
    directory: src
  - path: ../../../../third_party/matter_sdk/examples/refrigerator-app/refrigerator-common/src/static-supported-temperature-levels.cpp
    directory: src

define:
  - name: CCP_SI917_BRINGUP
  - name: KVS_MAX_ENTRIES
    value: "255"
  - name: CHIP_CRYPTO_PLATFORM
    value: "1"
  - name: _WANT_REENT_SMALL
    value: "1"
  - name: NVM3_DEFAULT_NVM_SIZE
    value: "40960"
  - name: NVM3_DEFAULT_MAX_OBJECT_SIZE
    value: "4092"
  - name: SI917_SOC
    value: 1
toolchain_settings:
  - option: cxx_standard
    value: gnu++17
  - option: nano_c_libs
    value: enabled
template_contribution:
  - name: memory_flash_start
    value: 0x081C2000
  - name: memory_flash_size
    value: 0x200000
  - name: memory_ram_start
    value: 0x400
  - name: memory_ram_size
    value: 0x4E200
  - name: EXECUTION_FROM_RAM
    value: 1

readme:
  - path: ./README_WiFi.md
ui_hints:
  highlight:
    - path: README_WiFi.md
      focus: false

tag:
  - hardware:component:led:2+

post_build:
  path: ../../../postbuild/matter_wifi_soc.slpb

other_file:
  - path: ../../../image/qr_code_img.png<|MERGE_RESOLUTION|>--- conflicted
+++ resolved
@@ -96,14 +96,11 @@
     from: matter
   - id: matter_log_uart
     from: matter
-<<<<<<< HEAD
-=======
   - id: matter_lwip
     from: matter
   # TODO: Remove this in the SiSDK 25Q4 release, where the LwIP fix will be included in the SiSDK.
   - id: sl_si91x_lwip_stack
     from: wiseconnect3_sdk
->>>>>>> 3441273f
 
   - id: matter_refrigerator
     from: matter
