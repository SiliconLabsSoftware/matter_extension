project_name: dishwasher-app-917-soc
label: Matter Dishwasher
description: >
  Matter Dishwasher App
quality: production
package: matter

sdk_extension:
  - id: matter
    version: "2.7.0"
    vendor: silabs
  - id: wiseconnect3_sdk
    version: "3.5.2"

component:
  - id: matter_leds
    from: matter
  - id: matter
    from: matter
  - id: matter_wifi_ble
    from: matter
  - id: matter_crypto_tinycrypt_siwx917
    from: matter

  - id: mbedtls_pki_aws
    condition: [matter_aws]
    from: matter
  - id: mbedtls_entropy_default_aws
    condition: [matter_aws]
    from: matter
  - id: matter_wifi
    from: matter

  - id: matter_dishwasher
    from: matter
  - id: app_common
    from: matter
  - id: matter_provision_flash
    from: matter

  - id: matter_access_control
    from: matter
  - id: matter_administrator_commissioning
    from: matter
  - id: matter_basic_information
    from: matter
  - id: matter_bindings
    from: matter
  - id: matter_descriptor
    from: matter
  - id: matter_fixed_label
    from: matter
  - id: matter_general_commissioning
    from: matter
  - id: matter_general_diagnostics
    from: matter
  - id: matter_group_key_mgmt
    from: matter
  - id: matter_identify
    from: matter
  - id: matter_localization_configuration
    from: matter
  - id: matter_network_commissioning
    from: matter
  - id: matter_operational_credentials
    from: matter
  - id: matter_operational_state
    from: matter
  - id: matter_software_diagnostics
    from: matter
  - id: matter_time_format_localization
    from: matter
  - id: matter_user_label
    from: matter
  - id: matter_wifi_network_diagnostics
    from: matter
  - id: matter_unit_localization
    from: matter
  # Override configuration for JTAG use
  - id: matter_configuration_over_swo
    from: matter
  - id: segger_rtt
  - id: matter_ota_requestor
    from: matter
  - id: toolchain_gcc_common
    from: matter
  - id: matter_power_source
    from: matter
  - id: matter_ota_support
    from: matter
  - id: matter_default_lcd_config
    from: matter
  - id: matter_shell
    from: matter
  - id: matter_log_uart
    from: matter
<<<<<<< HEAD

=======
  - id: matter_lwip
    from: matter
  # TODO: Remove this in the SiSDK 25Q4 release, where the LwIP fix will be included in the SiSDK.
  - id: sl_si91x_lwip_stack
    from: wiseconnect3_sdk
>>>>>>> 3441273f

  - id: wifi_resources
    from: wiseconnect3_sdk
  - id: sl_si91x_common_flash_nvm3
    from: wiseconnect3_sdk
  - id: sl_si91x_lwip_stack
    from: wiseconnect3_sdk
  - id: sl_si91x_wireless
    from: wiseconnect3_sdk
  - id: wifi
    from: wiseconnect3_sdk
  - id: basic_network_config_manager
    from: wiseconnect3_sdk
  - id: si91x_mem_config_3
    from: wiseconnect3_sdk
  - id: sl_si91x_basic_buffers
    from: wiseconnect3_sdk
  - id: sl_si91x_mcu
    from: wiseconnect3_sdk
  - id: freertos
  - id: slist
  - id: sl_assert
  - id: cmsis_rtos2_init
  - id: matter_platform_siwx917
    from: matter
  - id: wiseconnect3_common
    from: wiseconnect3_sdk
  - id: ble
    from: wiseconnect3_sdk
  - id: sl_si91x_soc_soft_reset
    from: wiseconnect3_sdk
  - id: sl_si91x_button_917
    instance: [btn0, btn1]
    from: wiseconnect3_sdk
  - id: sl_si91x_led_917
    instance: [led0]
    condition: [si917_dev_board]
    from: wiseconnect3_sdk
  - id: sl_si91x_led_917
    instance: [led0, led1]
    condition: [si917_prod_board]
    from: wiseconnect3_sdk
  - id: sl_si91x_led_917
    instance: [led0, led1]
    condition: [device_is_917_module_dev_kit]
    from: wiseconnect3_sdk
  - instance: [timer0]
    from: wiseconnect3_sdk
    id: ulp_timers_instance

configuration:
  - name: SL_ULPUART_DMA_CONFIG_ENABLE
    value: "0"

config_file:
  - path: ../../../../third_party/matter_sdk/examples/dishwasher-app/silabs/data_model/dishwasher-wifi-app.zap
    directory: common
    file_id: zap_config
  - path: ../../../../provision.mattpconf
    directory: provision
    file_id: provision_config

include:
  - path: ../../../../third_party/matter_sdk/examples/dishwasher-app/silabs/include
    file_list:
      - path: AppConfig.h
      - path: AppEvent.h
      - path: AppTask.h
      - path: CHIPProjectConfig.h
      - path: DishwasherManager.h
      - path: operational-state-delegate-impl.h
    directory: include

source:
  - path: ../../../../third_party/matter_sdk/examples/dishwasher-app/silabs/src/AppTask.cpp
    directory: src
  - path: ../../../../third_party/matter_sdk/examples/platform/silabs/main.cpp
    directory: src
  - path: ../../../../third_party/matter_sdk/examples/dishwasher-app/silabs/src/DishwasherManager.cpp
    directory: src
  - path: ../../../../third_party/matter_sdk/examples/dishwasher-app/silabs/src/operational-state-delegate-impl.cpp
    directory: src
<<<<<<< HEAD
  - path: ../../../../third_party/matter_sdk/examples/dishwasher-app/silabs/src/ZclCallbacks.cpp
=======
  - path: ../../../../examples/dishwasher-app/silabs/src/DataModelCallbacks.cpp
>>>>>>> 3441273f
    directory: src

define:
  - name: CCP_SI917_BRINGUP
  - name: KVS_MAX_ENTRIES
    value: "255"
  - name: CHIP_CRYPTO_PLATFORM
    value: "1"
  - name: _WANT_REENT_SMALL
    value: "1"
  - name: NVM3_DEFAULT_NVM_SIZE
    value: "40960"
  - name: NVM3_DEFAULT_MAX_OBJECT_SIZE
    value: "4092"
  - name: SI917_SOC
    value: 1

toolchain_settings:
  - option: cxx_standard
    value: gnu++17
  - option: nano_c_libs
    value: enabled

template_contribution:
  - name: memory_flash_start
    value: 0x081C2000
  - name: memory_flash_size
    value: 0x200000
  - name: memory_ram_start
    value: 0x400
  - name: memory_ram_size
    value: 0x4E200
  - name: EXECUTION_FROM_RAM
    value: 1

readme:
  - path: ./README_WiFi.md
ui_hints:
  highlight:
    - path: README_WiFi.md
      focus: false

tag:
  - hardware:component:led:2+

post_build:
  path: ../../../postbuild/matter_wifi_soc.slpb

other_file:
  - path: ../../../image/qr_code_img.png<|MERGE_RESOLUTION|>--- conflicted
+++ resolved
@@ -94,15 +94,11 @@
     from: matter
   - id: matter_log_uart
     from: matter
-<<<<<<< HEAD
-
-=======
   - id: matter_lwip
     from: matter
   # TODO: Remove this in the SiSDK 25Q4 release, where the LwIP fix will be included in the SiSDK.
   - id: sl_si91x_lwip_stack
     from: wiseconnect3_sdk
->>>>>>> 3441273f
 
   - id: wifi_resources
     from: wiseconnect3_sdk
@@ -185,11 +181,7 @@
     directory: src
   - path: ../../../../third_party/matter_sdk/examples/dishwasher-app/silabs/src/operational-state-delegate-impl.cpp
     directory: src
-<<<<<<< HEAD
-  - path: ../../../../third_party/matter_sdk/examples/dishwasher-app/silabs/src/ZclCallbacks.cpp
-=======
-  - path: ../../../../examples/dishwasher-app/silabs/src/DataModelCallbacks.cpp
->>>>>>> 3441273f
+  - path: ../../../../third_party/matter_sdk/examples/dishwasher-app/silabs/src/DataModelCallbacks.cpp
     directory: src
 
 define:
