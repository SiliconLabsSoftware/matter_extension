project_name: lighting-app-thread
label: Matter Light
description: >
  Matter Lighting App
quality: production
package: matter

sdk_extension:
  - id: matter
    version: "2.7.0"
    vendor: silabs

component:
  - id: device_init
  - id: sl_main
  - id: clock_manager
  - id: ot_stack_ftd
  - id: common_token_manager_dynamic
    condition: [device_series_3]
  - id: common_token_manager
    condition: [device_series_3]
  - id: matter_buttons
    from: matter
  - id: matter_leds
    from: matter

  - id: matter
    from: matter
  - id: matter_platform_mg
    from: matter
  - id: matter_ble
    from: matter
  - id: matter_thread
    from: matter
  - id: rail_util_pti
  - id: matter_crypto
    from: matter
  - id: matter_shell
    from: matter
  - id: matter_gatt_static
    from: matter
  - id: matter_provision_default
    from: matter
  - id: matter_log_uart
    from: matter

  - id: matter_lighting
    from: matter
  - id: app_common
    from: matter
  - id: matter_access_control
    from: matter
  - id: matter_administrator_commissioning
    from: matter
  - id: matter_basic_information
    from: matter
  - id: matter_color_control
    from: matter
  - id: matter_descriptor
    from: matter
  - id: matter_fixed_label
    from: matter
  - id: matter_general_commissioning
    from: matter
  - id: matter_general_diagnostics
    from: matter
  - id: matter_group_key_mgmt
    from: matter
  - id: matter_groups
    from: matter
  - id: matter_identify
    from: matter
  - id: matter_level_control
    from: matter
  - id: matter_localization_configuration
    from: matter
  - id: matter_network_commissioning
    from: matter
  - id: matter_on_off
    from: matter
  - id: matter_operational_credentials
    from: matter
  - id: matter_ota_support
    from: matter
  - id: matter_ota_requestor
    from: matter
  - id: matter_power_source
    from: matter
  - id: matter_scenes
    from: matter
  - id: matter_software_diagnostics
    from: matter
  - id: matter_thread_network_diagnostics
    from: matter
  - id: matter_time_format_localization
    from: matter
  - id: matter_user_label
    from: matter
  - id: matter_default_lcd_config
    from: matter
  # Override configuration for JTAG use
  - id: matter_configuration_over_swo
    from: matter
  - id: matter_segger_rtt
    from: matter

requires:
  # On Series 2 LCD and external flash run over USART, VCOM runs over EUSART
  # Select UART/EUART drivers based on device series
  - name: matter_drivers_series_2
    condition:
      - device_series_2
  - name: matter_drivers_series_2
    condition:
      - device_series_3

config_file:
  - path: ../../../../third_party/matter_sdk/examples/lighting-app/silabs/data_model/lighting-thread-app.zap
    file_id: zap_config
    directory: common
  - path: ../../../../provision.mattpconf
    directory: provision
    file_id: provision_config

include:
  - path: ../../../../third_party/matter_sdk/examples/lighting-app/silabs/include
    file_list:
      - path: AppConfig.h
      - path: AppEvent.h
      - path: AppTask.h
      - path: CHIPProjectConfig.h
      - path: LightingManager.h
    directory: include

source:
  - path: ../../../../third_party/matter_sdk/examples/lighting-app/silabs/src/AppTask.cpp
    directory: src
  - path: ../../../../third_party/matter_sdk/examples/lighting-app/silabs/src/LightingManager.cpp
    directory: src
  - path: ../../../../third_party/matter_sdk/examples/platform/silabs/main.cpp
    directory: src
<<<<<<< HEAD
  - path: ../../../../third_party/matter_sdk/examples/lighting-app/silabs/src/MatterDMCallbacks.cpp
=======
  - path: ../../../../third_party/matter_sdk/examples/lighting-app/silabs/src/DataModelCallbacks.cpp
>>>>>>> 3441273f
    directory: src

define:
  - name: CHIP_CRYPTO_PLATFORM
    value: "1"
  - name: _WANT_REENT_SMALL
    value: "1"
  - name: IS_DEMO_LIGHT
    value: "1"
  - name: NVM3_DEFAULT_NVM_SIZE
    value: "40960"
  - name: NVM3_DEFAULT_MAX_OBJECT_SIZE
    value: "4092"
configuration:
  - name: SL_BT_CONFIG_USER_ADVERTISERS
    value: 2
    condition: [matter_ble_side_channel]
  - name: SL_TOKEN_MANAGER_STATIC_SECURE_TOKEN_SIZE
    value: 8192
    condition: [device_series_3]
  - name: SL_OPENTHREAD_ENABLE_APP_TASK
    value: 0
  - name: SL_OPENTHREAD_ENABLE_CLI_TASK
    value: 0
  - name: OPENTHREAD_CONFIG_LOG_OUTPUT
    value: OPENTHREAD_CONFIG_LOG_OUTPUT_APP
  - name: SL_MBEDTLS_KEY_EXCHANGE_ECDHE_ECDSA_ENABLED
    value: 1
    condition: [matter_thread_cert_libs]
  - name: SL_MBEDTLS_KEY_EXCHANGE_PSK_ENABLED
    value: 1
  - name: OPENTHREAD_CONFIG_COAP_API_ENABLE
    value: 1
    condition: [matter_thread_coap_cert_libs]
  - name: OPENTHREAD_CONFIG_COAP_OBSERVE_API_ENABLE
    value: 1
    condition: [matter_thread_coap_cert_libs]
  - name: OPENTHREAD_CONFIG_COAP_SECURE_API_ENABLE
    value: 1
    condition: [matter_thread_coap_cert_libs]
  - name: SL_STACK_SIZE
    value: "4608"
  - name: SL_BT_RTOS_EVENT_HANDLER_STACK_SIZE
    value: "1536"
    unless: [device_series_3]
  - name: SL_BT_RTOS_EVENT_HANDLER_STACK_SIZE
    value: "1856"
    condition: [device_series_3]
  - name: CIRCULAR_QUEUE_LEN_MAX
    value: 16
  - name: SL_MBEDTLS_PSA_ASSUME_EXCLUSIVE_BUFFERS
    value: 1

toolchain_settings:
  - option: cxx_standard
    value: gnu++17

readme:
  - path: ./README.md
ui_hints:
  highlight:
    - path: README.md
      focus: false
post_build:
  profile: application

other_file:
  - path: ../../../image/qr_code_img.png<|MERGE_RESOLUTION|>--- conflicted
+++ resolved
@@ -139,11 +139,7 @@
     directory: src
   - path: ../../../../third_party/matter_sdk/examples/platform/silabs/main.cpp
     directory: src
-<<<<<<< HEAD
-  - path: ../../../../third_party/matter_sdk/examples/lighting-app/silabs/src/MatterDMCallbacks.cpp
-=======
   - path: ../../../../third_party/matter_sdk/examples/lighting-app/silabs/src/DataModelCallbacks.cpp
->>>>>>> 3441273f
     directory: src
 
 define:
