--- conflicted
+++ resolved
@@ -89,14 +89,11 @@
     from: matter
   - id: matter_log_uart
     from: matter
-<<<<<<< HEAD
-=======
   - id: matter_lwip
     from: matter
   # TODO: Remove this in the SiSDK 25Q4 release, where the LwIP fix will be included in the SiSDK.
   - id: sl_si91x_lwip_stack
     from: wiseconnect3_sdk
->>>>>>> 3441273f
 
   - id: matter_fan_control_app
     from: matter
@@ -179,11 +176,7 @@
     directory: src
   - path: ../../../../third_party/matter_sdk/examples/platform/silabs/main.cpp
     directory: src
-<<<<<<< HEAD
-  - path: ../../../../third_party/matter_sdk/examples/fan-control-app/silabs/src/ZclCallbacks.cpp
-=======
-  - path: ../../../../examples/fan-control-app/silabs/src/DataModelCallbacks.cpp
->>>>>>> 3441273f
+  - path: ../../../../third_party/matter_sdk/examples/fan-control-app/silabs/src/DataModelCallbacks.cpp
     directory: src
 
 define:
