id: wf200_ncp
package: matter
label: WF200 NCP Extension
description: >
  Adds support for the HAL and WiFi Driver layer for WF200 NCP devices
category: Matter-WiFi|Platform|Drivers
quality: production
metadata:
  sbom:
    license: Zlib

provides:
  - name: wf200_ncp

requires:
  - name: spidrv_core
  - name: freertos
  - name: psa_its
  - name: matter_lwip_support

include:
  - path: slc/component/sdk-content/simplicity-sdk/platform/radio/wifi/wfx_fmac_driver/bus
    file_list:
      - path: sl_wfx_bus.h
  - path: slc/component/sdk-content/simplicity-sdk/platform/radio/wifi/wfx_fmac_driver
    file_list:
      - path: sl_wfx_host_api.h
      - path: sl_wfx_configuration_defaults.h
      - path: sl_wfx_constants.h
      - path: sl_wfx.h
      - path: sl_wfx_version.h
  - path: slc/component/sdk-content/simplicity-sdk/platform/radio/wifi/wfx_fmac_driver/pds/brd4321a
    condition: [brd4321a]
    file_list:
      - path: sl_wfx_pds.h
  - path: slc/component/sdk-content/simplicity-sdk/platform/radio/wifi/wfx_fmac_driver/pds/brd8022a
    condition: [brd8022a]
    file_list:
      - path: sl_wfx_pds.h
  - path: slc/component/sdk-content/simplicity-sdk/platform/radio/wifi/wfx_fmac_driver/pds/brd8023a
    condition: [brd8023a]
    file_list:
      - path: sl_wfx_pds.h
  - path: slc/component/sdk-content/simplicity-sdk/platform/radio/wifi/wfx_fmac_driver/pds/brd8022a
    unless: [brd8022a, brd8023a, brd4321a]
    file_list:
      - path: sl_wfx_pds.h
  - path: slc/component/sdk-content/simplicity-sdk/platform/radio/wifi/wfx_fmac_driver/secure_link
    file_list:
      - path: sl_wfx_secure_link.h
  - path: slc/component/sdk-content/simplicity-sdk/platform/radio/wifi/wfx_fmac_driver/firmware
    file_list:
      - path: sl_wfx_cmd_api.h
      - path: sl_wfx_general_api.h
      - path: sl_wfx_general_error_api.h
      - path: sl_wfx_api.h
      - path: sl_wfx_registers.h
      - path: sl_wfx_wf200_C0.h
  - path: slc/component/sdk-content/simplicity-sdk/platform/radio/wifi/wfx_fmac_driver/config
    file_list:
      - path: sl_wfx_configuration.h
  - path: third_party/matter_sdk/src/platform/silabs/wifi/wf200/ncp
    file_list:
      - path: efr_spi.h
      - path: sl_wfx_board.h
      - path: sl_wfx_host.h
      - path: sl_wfx_task.h
<<<<<<< HEAD
  - path: third_party/matter_sdk/src/platform/silabs/wifi/ncp
    file_list:
    - path: spi_multiplex.h
  - path: third_party/matter_sdk/src/platform/silabs/wifi
    file_list:
    - path: WifiInterface.h
    - path: wfx_msgs.h
    - path: WifiStateProvider.h
  - path: third_party/matter_sdk/src/platform/silabs/wifi/wf200
    file_list:
    - path: WifiInterfaceImpl.h
=======
      - path: spi_multiplex.h
  - path: third_party/matter_sdk/src/platform/silabs/wifi
    file_list:
      - path: WifiInterfaceAbstraction.h
      - path: wfx_msgs.h
>>>>>>> b0b224a8

source:
  - path: third_party/matter_sdk/src/platform/silabs/wifi/wf200/ncp/efr_spi.c
  - path: third_party/matter_sdk/src/platform/silabs/wifi/wf200/ncp/sl_wfx_task.c
  - path: third_party/matter_sdk/src/platform/silabs/wifi/wf200/ncp/wf200_init.c
  - path: third_party/matter_sdk/src/platform/silabs/wifi/wf200/WifiInterfaceImpl.cpp
  - path: third_party/matter_sdk/src/platform/silabs/wifi/WifiInterface.cpp
  - path: third_party/matter_sdk/src/platform/silabs/efr32/BLEManagerImpl.cpp
  - path: slc/component/sdk-content/simplicity-sdk/platform/radio/wifi/wfx_fmac_driver/bus/sl_wfx_bus.c
  - path: slc/component/sdk-content/simplicity-sdk/platform/radio/wifi/wfx_fmac_driver/bus/sl_wfx_bus_spi.c
  - path: slc/component/sdk-content/simplicity-sdk/platform/radio/wifi/wfx_fmac_driver/sl_wfx.c
  - path: slc/component/sdk-content/simplicity-sdk/platform/radio/wifi/wfx_fmac_driver/secure_link/sl_wfx_secure_link.c

define:
  - name: SL_WFX_CONFIG_SCAN
    value: 1
  - name: SL_WFX_USE_SPI
  - name: WF200_WIFI
    value: 1
  - name: CONFIG_USE_EXTERNAL_FLASH
    value: 1
    condition: [brd4186c]
  - name: CONFIG_USE_EXTERNAL_FLASH
    value: 1
    condition: [brd4187c]<|MERGE_RESOLUTION|>--- conflicted
+++ resolved
@@ -65,7 +65,6 @@
       - path: sl_wfx_board.h
       - path: sl_wfx_host.h
       - path: sl_wfx_task.h
-<<<<<<< HEAD
   - path: third_party/matter_sdk/src/platform/silabs/wifi/ncp
     file_list:
     - path: spi_multiplex.h
@@ -77,13 +76,6 @@
   - path: third_party/matter_sdk/src/platform/silabs/wifi/wf200
     file_list:
     - path: WifiInterfaceImpl.h
-=======
-      - path: spi_multiplex.h
-  - path: third_party/matter_sdk/src/platform/silabs/wifi
-    file_list:
-      - path: WifiInterfaceAbstraction.h
-      - path: wfx_msgs.h
->>>>>>> b0b224a8
 
 source:
   - path: third_party/matter_sdk/src/platform/silabs/wifi/wf200/ncp/efr_spi.c
