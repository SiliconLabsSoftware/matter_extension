--- conflicted
+++ resolved
@@ -18,11 +18,8 @@
 requires:
   - name: lwip_api
   - name: lwip_netif_ethernet
-<<<<<<< HEAD
-=======
   - name: sl_si91x_lwip_stack
     condition: [sl_si91x_wireless]
->>>>>>> 3441273f
 
 include:
   - path: third_party/matter_sdk/src/lwip/silabs
