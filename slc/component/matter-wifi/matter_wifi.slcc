--- conflicted
+++ resolved
@@ -23,10 +23,5 @@
 provides:
   - name: matter_wifi
 requires:
-<<<<<<< HEAD
-  - name: matter_lwip
   - name: matter_minimal_mdns
-  - name: matter_power_save_interface
-=======
-  - name: matter_minimal_mdns
->>>>>>> b0b224a8
+  - name: matter_power_save_interface