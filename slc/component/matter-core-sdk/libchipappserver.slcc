--- conflicted
+++ resolved
@@ -17,7 +17,6 @@
   - path: third_party/nlio/include
   - path: third_party/matter_sdk/src/app/server
     file_list:
-<<<<<<< HEAD
     -   path: AppDelegate.h
     -   path: EchoHandler.h
     -   path: AclStorage.h
@@ -26,17 +25,6 @@
     -   path: Dnssd.h
     -   path: Server.h
     -   path: CommissioningModeProvider.h
-=======
-      - path: AppDelegate.h
-      - path: EchoHandler.h
-      - path: AclStorage.h
-      - path: DefaultAclStorage.h
-      - path: OnboardingCodesUtil.h
-      - path: CommissioningWindowManager.h
-      - path: Dnssd.h
-      - path: Server.h
-      - path: CommissioningModeProvider.h
->>>>>>> b0b224a8
 label: libchipappserver
 package: matter
 provides:
@@ -46,21 +34,11 @@
   sbom:
     license: "Apache 2.0"
 source:
-<<<<<<< HEAD
 -   path: third_party/matter_sdk/src/app/server/AclStorage.cpp
 -   path: third_party/matter_sdk/src/app/server/CommissioningWindowManager.cpp
 -   path: third_party/matter_sdk/src/app/server/DefaultAclStorage.cpp
 -   path: third_party/matter_sdk/src/app/server/Dnssd.cpp
 -   path: third_party/matter_sdk/src/app/server/EchoHandler.cpp
 -   path: third_party/matter_sdk/src/app/server/Server.cpp
-=======
-  - path: third_party/matter_sdk/src/app/server/AclStorage.cpp
-  - path: third_party/matter_sdk/src/app/server/CommissioningWindowManager.cpp
-  - path: third_party/matter_sdk/src/app/server/DefaultAclStorage.cpp
-  - path: third_party/matter_sdk/src/app/server/Dnssd.cpp
-  - path: third_party/matter_sdk/src/app/server/EchoHandler.cpp
-  - path: third_party/matter_sdk/src/app/server/OnboardingCodesUtil.cpp
-  - path: third_party/matter_sdk/src/app/server/Server.cpp
->>>>>>> b0b224a8
 ui_hints:
   visibility: never