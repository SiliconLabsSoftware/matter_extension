--- conflicted
+++ resolved
@@ -21,7 +21,6 @@
       - path: TextOnlyLogging.h
   - path: third_party/matter_sdk/src/lib/support
     file_list:
-<<<<<<< HEAD
     -   path: AutoRelease.h
     -   path: StringSplitter.h
     -   path: PersistentStorageAudit.h
@@ -93,76 +92,6 @@
     -   path: SpanSearchValue.h
     -   path: ReadOnlyBuffer.h
 -   path: third_party/matter_sdk/src/lib/support/verhoeff
-=======
-      - path: StringSplitter.h
-      - path: PersistentStorageAudit.h
-      - path: CHIPPlatformMemory.h
-      - path: SafeString.h
-      - path: ScopedBuffer.h
-      - path: IntrusiveList.h
-      - path: Pool.h
-      - path: CHIPMemString.h
-      - path: BufferReader.h
-      - path: TestPersistentStorageDelegate.h
-      - path: JniTypeWrappers.h
-      - path: Base64.h
-      - path: UnitTestUtils.h
-      - path: SetupDiscriminator.h
-      - path: CHIPJNIError.h
-      - path: TypeTraits.h
-      - path: CHIPCounter.h
-      - path: EnforceFormat.h
-      - path: IniEscaping.h
-      - path: CHIPFaultInjection.h
-      - path: StateMachine.h
-      - path: PrivateHeap.h
-      - path: BitMask.h
-      - path: Scoped.h
-      - path: UnitTest.h
-      - path: LinkedList.h
-      - path: SafeInt.h
-      - path: TimeUtils.h
-      - path: CHIPMem.h
-      - path: static_support_smart_ptr.h
-      - path: BufferWriter.h
-      - path: CommonPersistentData.h
-      - path: CodeUtils.h
-      - path: ObjectDump.h
-      - path: Compiler.h
-      - path: JniReferences.h
-      - path: DefaultStorageKeyAllocator.h
-      - path: FunctionTraits.h
-      - path: BytesToHex.h
-      - path: TestGroupData.h
-      - path: LambdaBridge.h
-      - path: PersistedCounter.h
-      - path: Fold.h
-      - path: ReferenceCountedHandle.h
-      - path: LifetimePersistedCounter.h
-      - path: Span.h
-      - path: Defer.h
-      - path: StringBuilder.h
-      - path: ObjectLifeCycle.h
-      - path: CHIPArgParser.hpp
-      - path: SortUtils.h
-      - path: ZclString.h
-      - path: PersistentStorageMacros.h
-      - path: VerificationMacrosNoLogging.h
-      - path: CommonIterator.h
-      - path: Iterators.h
-      - path: PersistentData.h
-      - path: SafePointerCast.h
-      - path: FixedBufferAllocator.h
-      - path: DLLUtil.h
-      - path: BytesCircularBuffer.h
-      - path: utf8.h
-      - path: BitFlags.h
-      - path: FibonacciUtils.h
-      - path: ThreadOperationalDataset.h
-      - path: Variant.h
-      - path: PoolWrapper.h
-  - path: third_party/matter_sdk/src/lib/support/verhoeff
->>>>>>> b0b224a8
     file_list:
       - path: Verhoeff.h
 label: libsupportlayer
@@ -174,7 +103,6 @@
   sbom:
     license: "Apache 2.0"
 source:
-<<<<<<< HEAD
 -   path: third_party/matter_sdk/src/lib/support/Base64.cpp
 -   path: third_party/matter_sdk/src/lib/support/BufferReader.cpp
 -   path: third_party/matter_sdk/src/lib/support/BufferWriter.cpp
@@ -196,27 +124,5 @@
 -   path: third_party/matter_sdk/src/lib/support/utf8.cpp
 -   path: third_party/matter_sdk/src/lib/support/verhoeff/Verhoeff.cpp
 -   path: third_party/matter_sdk/src/lib/support/verhoeff/Verhoeff10.cpp
-=======
-  - path: third_party/matter_sdk/src/lib/support/Base64.cpp
-  - path: third_party/matter_sdk/src/lib/support/BufferReader.cpp
-  - path: third_party/matter_sdk/src/lib/support/BufferWriter.cpp
-  - path: third_party/matter_sdk/src/lib/support/BytesCircularBuffer.cpp
-  - path: third_party/matter_sdk/src/lib/support/BytesToHex.cpp
-  - path: third_party/matter_sdk/src/lib/support/CHIPArgParser.cpp
-  - path: third_party/matter_sdk/src/lib/support/FibonacciUtils.cpp
-  - path: third_party/matter_sdk/src/lib/support/FixedBufferAllocator.cpp
-  - path: third_party/matter_sdk/src/lib/support/IniEscaping.cpp
-  - path: third_party/matter_sdk/src/lib/support/PersistentStorageAudit.cpp
-  - path: third_party/matter_sdk/src/lib/support/Pool.cpp
-  - path: third_party/matter_sdk/src/lib/support/PrivateHeap.cpp
-  - path: third_party/matter_sdk/src/lib/support/StringBuilder.cpp
-  - path: third_party/matter_sdk/src/lib/support/ThreadOperationalDataset.cpp
-  - path: third_party/matter_sdk/src/lib/support/TimeUtils.cpp
-  - path: third_party/matter_sdk/src/lib/support/ZclString.cpp
-  - path: third_party/matter_sdk/src/lib/support/logging/BinaryLogging.cpp
-  - path: third_party/matter_sdk/src/lib/support/utf8.cpp
-  - path: third_party/matter_sdk/src/lib/support/verhoeff/Verhoeff.cpp
-  - path: third_party/matter_sdk/src/lib/support/verhoeff/Verhoeff10.cpp
->>>>>>> b0b224a8
 ui_hints:
   visibility: never