--- conflicted
+++ resolved
@@ -12,7 +12,6 @@
   - name: matter_siwx917_common
 
 include:
-<<<<<<< HEAD
 - path: .
 - path: third_party/matter_sdk/examples/common/QRCode/repo/c
 - path: third_party/matter_sdk/examples/platform/silabs
@@ -43,37 +42,6 @@
   file_list:
   - path: SiWxPlatformInterface.h
 
-=======
-  - path: .
-  - path: third_party/matter_sdk/examples/common/QRCode/repo/c
-  - path: third_party/matter_sdk/examples/platform/silabs
-  - path: third_party/matter_sdk/examples/providers
-  - path: third_party/matter_sdk/src
-  - path: third_party/matter_sdk/src/include
-  - path: third_party/matter_sdk/src/lib
-  - path: third_party/matter_sdk/src/platform/silabs/wifi
-  - path: third_party/nlassert/include
-  - path: third_party/nlio/include
-  - path: third_party/matter_sdk/examples/platform/silabs
-    file_list:
-      - path: board_config.h
-      - path: OTAConfig.h
-      - path: SoftwareFaultReports.h
-      - path: silabs_utils.h
-      - path: MatterConfig.h
-      - path: LEDWidget.h
-      - path: sl_systemview_config.h
-      - path: PigweedLogger.h
-      - path: FreeRTOSConfig.h
-      - path: Rpc.h
-      - path: silabs_creds.h
-      - path: SilabsTestEventTriggerDelegate.h
-      - path: MemMonitoring.h
-      - path: BaseApplication.h
-  - path: third_party/matter_sdk/src/platform/silabs/SiWx917
-    file_list:
-      - path: SiWxPlatformInterface.h
->>>>>>> b0b224a8
 
 source:
   - path: third_party/matter_sdk/examples/platform/silabs/BaseApplication.cpp
@@ -85,23 +53,12 @@
   - path: third_party/matter_sdk/examples/platform/silabs/syscalls_stubs.cpp
 
 define:
-<<<<<<< HEAD
 - name: CHIP_ADDRESS_RESOLVE_IMPL_INCLUDE_HEADER
   value: <lib/address_resolve/AddressResolve_DefaultImpl.h>
 - name: CHIP_HAVE_CONFIG_H
   value: '1'
 - name: RADIO_CONFIG_DMP_SUPPORT
   value: '1'
-=======
-  - name: CHIP_ADDRESS_RESOLVE_IMPL_INCLUDE_HEADER
-    value: <lib/address_resolve/AddressResolve_DefaultImpl.h>
-  - name: CHIP_DEVICE_CONFIG_ENABLE_EXAMPLE_CREDENTIALS
-    value: "1"
-  - name: CHIP_HAVE_CONFIG_H
-    value: "1"
-  - name: RADIO_CONFIG_DMP_SUPPORT
-    value: "1"
->>>>>>> b0b224a8
 
 ui_hints:
   visibility: never