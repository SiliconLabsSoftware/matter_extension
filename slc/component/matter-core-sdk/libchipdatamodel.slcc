--- conflicted
+++ resolved
@@ -17,7 +17,6 @@
   - path: third_party/nlio/include
   - path: third_party/matter_sdk/src/app
     file_list:
-<<<<<<< HEAD
     -   path: AttributeAccessToken.h
     -   path: AttributeValueEncoder.h
     -   path: AttributeValueDecoder.h
@@ -92,90 +91,13 @@
     -   path: AttributeAccessInterfaceRegistry.h
     -   path: AttributeReportBuilder.cpp
     -   path: AttributeValueEncoder.cpp
--   path: third_party/matter_sdk/src/app/persistence
+  - path: third_party/matter_sdk/src/app/persistence
     file_list:
     -   path: AttributePersistenceProviderInstance.h
     -   path: DefaultAttributePersistenceProvider.h
     -   path: DeferredAttributePersistenceProvider.h
     -   path: AttributePersistenceProvider.h
     -   path: PascalString.h
-=======
-      - path: AttributeAccessToken.h
-      - path: AttributeValueEncoder.h
-      - path: AttributeValueDecoder.h
-      - path: AttributeEncodeState.h
-      - path: AttributeReportBuilder.h
-      - path: AttributePathExpandIterator.h
-      - path: AttributePathExpandIterator-Ember.h
-      - path: InteractionModelDelegatePointers.h
-      - path: InteractionModelTimeout.h
-      - path: SubscriptionsInfoProvider.h
-      - path: SubscriptionResumptionStorage.h
-      - path: AttributePersistenceProvider.h
-      - path: EventLoggingDelegate.h
-      - path: TimedRequest.h
-      - path: WriteHandler.h
-      - path: AttributePathParams.h
-      - path: CASEClient.h
-      - path: CommandPathParams.h
-      - path: FailSafeContext.h
-      - path: CASESessionManager.h
-      - path: OperationalSessionSetup.h
-      - path: ConcreteEventPath.h
-      - path: AttributePathExpandIterator.h
-      - path: TimerDelegates.h
-      - path: ConcreteClusterPath.h
-      - path: PendingResponseTrackerImpl.h
-      - path: SubscriptionResumptionSessionEstablisher.h
-      - path: CommandHandlerExchangeInterface.h
-      - path: CommandHandlerImpl.h
-      - path: CommandHandler.h
-      - path: DefaultAttributePersistenceProvider.h
-      - path: SimpleSubscriptionResumptionStorage.h
-      - path: DeviceProxy.h
-      - path: ChunkedWriteCallback.h
-      - path: TimedHandler.h
-      - path: DeferredAttributePersistenceProvider.h
-      - path: TestEventTriggerDelegate.h
-      - path: CommandSenderLegacyCallback.h
-      - path: EventLogging.h
-      - path: GlobalAttributes.h
-      - path: CommandSender.h
-      - path: AppConfig.h
-      - path: CommandPathRegistry.h
-      - path: ConcreteAttributePath.h
-      - path: EventManagement.h
-      - path: InteractionModelHelper.h
-      - path: InteractionModelEngine.h
-      - path: EventLoggingTypes.h
-      - path: ReadClient.h
-      - path: CommandResponseSender.h
-      - path: StatusResponse.h
-      - path: ReadPrepareParams.h
-      - path: WriteClient.h
-      - path: BufferedReadCallback.h
-      - path: EventPathParams.h
-      - path: CommandResponseHelper.h
-      - path: CommandHandlerInterface.h
-      - path: CommandHandlerInterfaceRegistry.h
-      - path: DataVersionFilter.h
-      - path: AttributeAccessInterfaceCache.h
-      - path: RequiredPrivilege.h
-      - path: PendingResponseTracker.h
-      - path: ConcreteCommandPath.h
-      - path: AttributeAccessInterface.h
-      - path: SafeAttributePersistenceProvider.h
-      - path: EventHeader.h
-      - path: ClusterStateCache.h
-      - path: CASEClientPool.h
-      - path: SpecificationDefinedRevisions.h
-      - path: OperationalSessionSetupPool.h
-      - path: ReadHandler.h
-      - path: OTAUserConsentCommon.h
-      - path: AttributeAccessInterfaceRegistry.h
-      - path: AttributeReportBuilder.cpp
-      - path: AttributeValueEncoder.cpp
->>>>>>> b0b224a8
 label: libchipdatamodel
 package: matter
 provides:
@@ -185,7 +107,6 @@
   sbom:
     license: "Apache 2.0"
 source:
-<<<<<<< HEAD
 -   path: third_party/matter_sdk/src/app/AttributeAccessInterfaceRegistry.cpp
 -   path: third_party/matter_sdk/src/app/AttributeReportBuilder.cpp
 -   path: third_party/matter_sdk/src/app/AttributePathExpandIterator.cpp
@@ -208,25 +129,5 @@
 -   path: third_party/matter_sdk/src/app/ReadHandler.cpp
 -   path: third_party/matter_sdk/src/app/TimerDelegates.cpp
 -   path: third_party/matter_sdk/src/app/WriteHandler.cpp
-=======
-  - path: third_party/matter_sdk/src/app/AttributeAccessInterfaceRegistry.cpp
-  - path: third_party/matter_sdk/src/app/AttributeReportBuilder.cpp
-  - path: third_party/matter_sdk/src/app/AttributePathExpandIterator-Ember.cpp
-  - path: third_party/matter_sdk/src/app/AttributeValueEncoder.cpp
-  - path: third_party/matter_sdk/src/app/BufferedReadCallback.cpp
-  - path: third_party/matter_sdk/src/app/ChunkedWriteCallback.cpp
-  - path: third_party/matter_sdk/src/app/ClusterStateCache.cpp
-  - path: third_party/matter_sdk/src/app/CommandHandler.cpp
-  - path: third_party/matter_sdk/src/app/CommandHandlerImpl.cpp
-  - path: third_party/matter_sdk/src/app/CommandHandlerInterfaceRegistry.cpp
-  - path: third_party/matter_sdk/src/app/CommandResponseSender.cpp
-  - path: third_party/matter_sdk/src/app/DefaultAttributePersistenceProvider.cpp
-  - path: third_party/matter_sdk/src/app/DeferredAttributePersistenceProvider.cpp
-  - path: third_party/matter_sdk/src/app/EventManagement.cpp
-  - path: third_party/matter_sdk/src/app/FailSafeContext.cpp
-  - path: third_party/matter_sdk/src/app/ReadHandler.cpp
-  - path: third_party/matter_sdk/src/app/TimerDelegates.cpp
-  - path: third_party/matter_sdk/src/app/WriteHandler.cpp
->>>>>>> b0b224a8
 ui_hints:
   visibility: never