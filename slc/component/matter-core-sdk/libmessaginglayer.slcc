--- conflicted
+++ resolved
@@ -15,7 +15,6 @@
   - path: third_party/nlio/include
   - path: third_party/matter_sdk/src/messaging
     file_list:
-<<<<<<< HEAD
     -   path: SessionParameters.h
     -   path: ExchangeDelegate.h
     -   path: ReliableMessageMgr.h
@@ -30,21 +29,6 @@
     -   path: ExchangeHolder.h
     -   path: EphemeralExchangeDispatch.h
     -   path: ReliableMessageAnalyticsDelegate.h
-=======
-      - path: SessionParameters.h
-      - path: ExchangeDelegate.h
-      - path: ReliableMessageMgr.h
-      - path: ExchangeMessageDispatch.h
-      - path: ReliableMessageContext.h
-      - path: ExchangeContext.h
-      - path: ErrorCategory.h
-      - path: Flags.h
-      - path: ReliableMessageProtocolConfig.h
-      - path: ApplicationExchangeDispatch.h
-      - path: ExchangeMgr.h
-      - path: ExchangeHolder.h
-      - path: EphemeralExchangeDispatch.h
->>>>>>> b0b224a8
 label: libmessaginglayer
 package: matter
 provides:
