category: Matter|Core
define:
  - name: CHIP_HAVE_CONFIG_H
    value: "1"
  - name: RADIO_CONFIG_DMP_SUPPORT
    value: "1"
description: libinetlayer_wifi
id: libinetlayer_wifi
include:
  - path: third_party/matter_sdk/examples/platform/silabs
  - path: third_party/matter_sdk/src
  - path: third_party/matter_sdk/src/include
  - path: third_party/matter_sdk/src/lib
  - path: third_party/nlassert/include
  - path: third_party/nlio/include
  - path: third_party/matter_sdk/src/inet
    file_list:
<<<<<<< HEAD
    -   path: TCPEndPointImplLwIP.h
    -   path: EndPointStateLwIP.h
    -   path: EndpointQueueFilter.h
    -   path: EndPointStateOpenThread.h
    -   path: TCPEndPointImpl.h
    -   path: IPAddress.h
    -   path: UDPEndPointImplNetworkFramework.h
    -   path: InetError.h
    -   path: UDPEndPointImplOpenThread.h
    -   path: InetInterface.h
    -   path: UDPEndPointImpl.h
    -   path: Inet.h
    -   path: TCPEndPoint.h
    -   path: InetLayer.h
    -   path: EndPointBasis.h
    -   path: TCPEndPointImplOpenThread.h
    -   path: UDPEndPointImplSockets.h
    -   path: arpa-inet-compatibility.h
    -   path: InetInterfaceImpl.h
    -   path: UDPEndPointImplLwIP.h
    -   path: BasicPacketFilters.h
    -   path: UDPEndPoint.h
    -   path: InetConfig.h
    -   path: IPPacketInfo.h
    -   path: EndPointStateSockets.h
    -   path: IANAConstants.h
    -   path: InetFaultInjection.h
    -   path: IPPrefix.h
    -   path: ZephyrSocket.h
    -   path: TCPEndPointImplSockets.h
    -   path: InetArgParser.h
=======
      - path: TCPEndPointImplLwIP.h
      - path: EndPointStateLwIP.h
      - path: EndpointQueueFilter.h
      - path: EndPointStateOpenThread.h
      - path: TCPEndPointImpl.h
      - path: IPAddress.h
      - path: UDPEndPointImplNetworkFramework.h
      - path: InetError.h
      - path: UDPEndPointImplOpenThread.h
      - path: InetInterface.h
      - path: UDPEndPointImpl.h
      - path: Inet.h
      - path: TCPEndPoint.h
      - path: InetLayer.h
      - path: EndPointBasis.h
      - path: TCPEndPointImplOpenThread.h
      - path: UDPEndPointImplSockets.h
      - path: arpa-inet-compatibility.h
      - path: InetInterfaceImpl.h
      - path: UDPEndPointImplLwIP.h
      - path: BasicPacketFilters.h
      - path: UDPEndPoint.h
      - path: InetConfig.h
      - path: IPPacketInfo.h
      - path: EndPointStateNetworkFramework.h
      - path: EndPointStateSockets.h
      - path: IANAConstants.h
      - path: InetFaultInjection.h
      - path: IPPrefix.h
      - path: ZephyrSocket.h
      - path: TCPEndPointImplSockets.h
      - path: InetArgParser.h
>>>>>>> b0b224a8
label: libinetlayer_wifi
package: matter
provides:
  - name: matter_libinetlayer_wifi
quality: production
metadata:
  sbom:
    license: "Apache 2.0"
source:
  - path: third_party/matter_sdk/src/inet/EndPointStateLwIP.cpp
    condition: [matter_lwip]
  - path: third_party/matter_sdk/src/inet/IPAddress-StringFuncts.cpp
  - path: third_party/matter_sdk/src/inet/IPAddress.cpp
  - path: third_party/matter_sdk/src/inet/IPPacketInfo.cpp
  - path: third_party/matter_sdk/src/inet/IPPrefix.cpp
  - path: third_party/matter_sdk/src/inet/InetArgParser.cpp
  - path: third_party/matter_sdk/src/inet/InetError.cpp
  - path: third_party/matter_sdk/src/inet/InetInterface.cpp
  - path: third_party/matter_sdk/src/inet/InetInterfaceImplDefault.cpp
  - path: third_party/matter_sdk/src/inet/UDPEndPoint.cpp
  - path: third_party/matter_sdk/src/inet/UDPEndPointImplLwIP.cpp
    condition: [matter_lwip]
  - path: third_party/matter_sdk/src/inet/UDPEndPointImplSockets.cpp
    condition: [matter_sockets]
ui_hints:
  visibility: never<|MERGE_RESOLUTION|>--- conflicted
+++ resolved
@@ -15,7 +15,6 @@
   - path: third_party/nlio/include
   - path: third_party/matter_sdk/src/inet
     file_list:
-<<<<<<< HEAD
     -   path: TCPEndPointImplLwIP.h
     -   path: EndPointStateLwIP.h
     -   path: EndpointQueueFilter.h
@@ -47,40 +46,6 @@
     -   path: ZephyrSocket.h
     -   path: TCPEndPointImplSockets.h
     -   path: InetArgParser.h
-=======
-      - path: TCPEndPointImplLwIP.h
-      - path: EndPointStateLwIP.h
-      - path: EndpointQueueFilter.h
-      - path: EndPointStateOpenThread.h
-      - path: TCPEndPointImpl.h
-      - path: IPAddress.h
-      - path: UDPEndPointImplNetworkFramework.h
-      - path: InetError.h
-      - path: UDPEndPointImplOpenThread.h
-      - path: InetInterface.h
-      - path: UDPEndPointImpl.h
-      - path: Inet.h
-      - path: TCPEndPoint.h
-      - path: InetLayer.h
-      - path: EndPointBasis.h
-      - path: TCPEndPointImplOpenThread.h
-      - path: UDPEndPointImplSockets.h
-      - path: arpa-inet-compatibility.h
-      - path: InetInterfaceImpl.h
-      - path: UDPEndPointImplLwIP.h
-      - path: BasicPacketFilters.h
-      - path: UDPEndPoint.h
-      - path: InetConfig.h
-      - path: IPPacketInfo.h
-      - path: EndPointStateNetworkFramework.h
-      - path: EndPointStateSockets.h
-      - path: IANAConstants.h
-      - path: InetFaultInjection.h
-      - path: IPPrefix.h
-      - path: ZephyrSocket.h
-      - path: TCPEndPointImplSockets.h
-      - path: InetArgParser.h
->>>>>>> b0b224a8
 label: libinetlayer_wifi
 package: matter
 provides:
