--- conflicted
+++ resolved
@@ -21,7 +21,6 @@
   - path: third_party/nlio/include
   - path: third_party/matter_sdk/src/crypto
     file_list:
-<<<<<<< HEAD
     -   path: OperationalKeystore.h
     -   path: RawKeySessionKeystore.h
     -   path: CHIPCryptoPAL.h
@@ -34,19 +33,6 @@
     -   path: PersistentStorageOperationalKeystore.h
     -   path: PSASessionKeystore.h
     -   path: PSAKeyAllocator.h
-=======
-      - path: OperationalKeystore.h
-      - path: RawKeySessionKeystore.h
-      - path: CHIPCryptoPAL.h
-      - path: RandUtils.h
-      - path: CHIPCryptoPALmbedTLS.h
-      - path: SessionKeystore.h
-      - path: PSAOperationalKeystore.h
-      - path: DefaultSessionKeystore.h
-      - path: CHIPCryptoPALPSA.h
-      - path: PersistentStorageOperationalKeystore.h
-      - path: PSASessionKeystore.h
->>>>>>> b0b224a8
 label: libchipcrypto
 package: matter
 provides:
