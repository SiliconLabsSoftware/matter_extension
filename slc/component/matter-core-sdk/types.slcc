category: Matter|Core
define:
  - name: CHIP_HAVE_CONFIG_H
    value: "1"
  - name: RADIO_CONFIG_DMP_SUPPORT
    value: "1"
description: types
id: types
include:
  - path: third_party/matter_sdk/examples/platform/silabs
  - path: third_party/matter_sdk/src
  - path: third_party/matter_sdk/src/include
  - path: third_party/matter_sdk/src/lib
  - path: third_party/nlassert/include
  - path: third_party/nlio/include
  - path: third_party/matter_sdk/src/app
    file_list:
<<<<<<< HEAD
    -   path: util/attribute-table.h
    -   path: util/endpoint-config-api.h
    -   path: util/DataModelHandler.h
    -   path: util/cluster-config.h
    -   path: util/config.h
    -   path: util/binding-table.h
    -   path: util/af-types.h
    -   path: util/im-client-callbacks.h
    -   path: util/attribute-storage.h
    -   path: util/ember-strings.h
    -   path: util/types_stub.h
    -   path: util/util.h
    -   path: util/attribute-metadata.h
    -   path: util/endpoint-config-defines.h
    -   path: util/privilege-storage.h
    -   path: util/MatterCallbacks.h
    -   path: util/basic-types.h
    -   path: util/attribute-storage-null-handling.h
    -   path: util/odd-sized-integers.h
    -   path: util/generic-callbacks.h
=======
      - path: util/attribute-table.h
      - path: util/endpoint-config-api.h
      - path: util/DataModelHandler.h
      - path: util/config.h
      - path: util/binding-table.h
      - path: util/af-types.h
      - path: util/im-client-callbacks.h
      - path: util/attribute-storage.h
      - path: util/ember-strings.h
      - path: util/types_stub.h
      - path: util/util.h
      - path: util/attribute-metadata.h
      - path: util/endpoint-config-defines.h
      - path: util/privilege-storage.h
      - path: util/MatterCallbacks.h
      - path: util/basic-types.h
      - path: util/ember-compatibility-functions.h
      - path: util/attribute-storage-null-handling.h
      - path: util/odd-sized-integers.h
      - path: util/generic-callbacks.h
>>>>>>> b0b224a8
label: types
package: matter
provides:
  - name: matter_types
quality: production
metadata:
  sbom:
    license: "Apache 2.0"
source:
<<<<<<< HEAD
-   path: third_party/matter_sdk/src/app/util/attribute-metadata.cpp
-   path: third_party/matter_sdk/src/app/util/ember-strings.cpp
-   path: third_party/matter_sdk/src/app/util/ember-io-storage.cpp
=======
  - path: third_party/matter_sdk/src/app/util/attribute-metadata.cpp
  - path: third_party/matter_sdk/src/app/util/ember-strings.cpp
  - path: third_party/matter_sdk/src/app/util/ember-io-storage.cpp
  - path: third_party/matter_sdk/src/app/util/ember-global-attribute-access-interface.cpp
>>>>>>> b0b224a8
ui_hints:
  visibility: never<|MERGE_RESOLUTION|>--- conflicted
+++ resolved
@@ -15,7 +15,6 @@
   - path: third_party/nlio/include
   - path: third_party/matter_sdk/src/app
     file_list:
-<<<<<<< HEAD
     -   path: util/attribute-table.h
     -   path: util/endpoint-config-api.h
     -   path: util/DataModelHandler.h
@@ -36,28 +35,6 @@
     -   path: util/attribute-storage-null-handling.h
     -   path: util/odd-sized-integers.h
     -   path: util/generic-callbacks.h
-=======
-      - path: util/attribute-table.h
-      - path: util/endpoint-config-api.h
-      - path: util/DataModelHandler.h
-      - path: util/config.h
-      - path: util/binding-table.h
-      - path: util/af-types.h
-      - path: util/im-client-callbacks.h
-      - path: util/attribute-storage.h
-      - path: util/ember-strings.h
-      - path: util/types_stub.h
-      - path: util/util.h
-      - path: util/attribute-metadata.h
-      - path: util/endpoint-config-defines.h
-      - path: util/privilege-storage.h
-      - path: util/MatterCallbacks.h
-      - path: util/basic-types.h
-      - path: util/ember-compatibility-functions.h
-      - path: util/attribute-storage-null-handling.h
-      - path: util/odd-sized-integers.h
-      - path: util/generic-callbacks.h
->>>>>>> b0b224a8
 label: types
 package: matter
 provides:
@@ -67,15 +44,8 @@
   sbom:
     license: "Apache 2.0"
 source:
-<<<<<<< HEAD
 -   path: third_party/matter_sdk/src/app/util/attribute-metadata.cpp
 -   path: third_party/matter_sdk/src/app/util/ember-strings.cpp
 -   path: third_party/matter_sdk/src/app/util/ember-io-storage.cpp
-=======
-  - path: third_party/matter_sdk/src/app/util/attribute-metadata.cpp
-  - path: third_party/matter_sdk/src/app/util/ember-strings.cpp
-  - path: third_party/matter_sdk/src/app/util/ember-io-storage.cpp
-  - path: third_party/matter_sdk/src/app/util/ember-global-attribute-access-interface.cpp
->>>>>>> b0b224a8
 ui_hints:
   visibility: never