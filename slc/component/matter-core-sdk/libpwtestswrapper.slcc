category: Matter|Core
define:
  - name: PW_SPAN_ENABLE_ASSERTS
    value: "false"
description: libpwtestswrapper
id: libpwtestswrapper
include:
  - path: third_party/matter_sdk/src/lib/support
    file_list:
<<<<<<< HEAD
    -   path: StringSplitter.h
    -   path: PersistentStorageAudit.h
    -   path: CHIPPlatformMemory.h
    -   path: SafeString.h
    -   path: ScopedBuffer.h
    -   path: IntrusiveList.h
    -   path: Pool.h
    -   path: CHIPMemString.h
    -   path: BufferReader.h
    -   path: TestPersistentStorageDelegate.h
    -   path: JniTypeWrappers.h
    -   path: Base64.h
    -   path: UnitTestUtils.h
    -   path: SetupDiscriminator.h
    -   path: CHIPJNIError.h
    -   path: TypeTraits.h
    -   path: CHIPCounter.h
    -   path: EnforceFormat.h
    -   path: IniEscaping.h
    -   path: CHIPFaultInjection.h
    -   path: StateMachine.h
    -   path: PrivateHeap.h
    -   path: BitMask.h
    -   path: Scoped.h
    -   path: UnitTest.h
    -   path: LinkedList.h
    -   path: SafeInt.h
    -   path: TimeUtils.h
    -   path: CHIPMem.h
    -   path: static_support_smart_ptr.h
    -   path: BufferWriter.h
    -   path: CommonPersistentData.h
    -   path: CodeUtils.h
    -   path: JniReferences.h
    -   path: DefaultStorageKeyAllocator.h
    -   path: FunctionTraits.h
    -   path: BytesToHex.h
    -   path: TestGroupData.h
    -   path: LambdaBridge.h
    -   path: PersistedCounter.h
    -   path: Fold.h
    -   path: ReferenceCountedHandle.h
    -   path: LifetimePersistedCounter.h
    -   path: Span.h
    -   path: Defer.h
    -   path: StringBuilder.h
    -   path: ObjectLifeCycle.h
    -   path: CHIPArgParser.hpp
    -   path: SortUtils.h
    -   path: ZclString.h
    -   path: PersistentStorageMacros.h
    -   path: VerificationMacrosNoLogging.h
    -   path: CommonIterator.h
    -   path: Iterators.h
    -   path: PersistentData.h
    -   path: SafePointerCast.h
    -   path: FixedBufferAllocator.h
    -   path: DLLUtil.h
    -   path: BytesCircularBuffer.h
    -   path: utf8.h
    -   path: BitFlags.h
    -   path: FibonacciUtils.h
    -   path: ThreadOperationalDataset.h
    -   path: Variant.h
    -   path: PoolWrapper.h
    -   path: SpanSearchValue.h
=======
      - path: StringSplitter.h
      - path: PersistentStorageAudit.h
      - path: CHIPPlatformMemory.h
      - path: SafeString.h
      - path: ScopedBuffer.h
      - path: IntrusiveList.h
      - path: Pool.h
      - path: CHIPMemString.h
      - path: BufferReader.h
      - path: TestPersistentStorageDelegate.h
      - path: JniTypeWrappers.h
      - path: Base64.h
      - path: UnitTestUtils.h
      - path: SetupDiscriminator.h
      - path: CHIPJNIError.h
      - path: TypeTraits.h
      - path: CHIPCounter.h
      - path: EnforceFormat.h
      - path: IniEscaping.h
      - path: CHIPFaultInjection.h
      - path: StateMachine.h
      - path: PrivateHeap.h
      - path: BitMask.h
      - path: Scoped.h
      - path: UnitTest.h
      - path: LinkedList.h
      - path: SafeInt.h
      - path: TimeUtils.h
      - path: CHIPMem.h
      - path: static_support_smart_ptr.h
      - path: BufferWriter.h
      - path: CommonPersistentData.h
      - path: CodeUtils.h
      - path: JniReferences.h
      - path: DefaultStorageKeyAllocator.h
      - path: FunctionTraits.h
      - path: BytesToHex.h
      - path: TestGroupData.h
      - path: LambdaBridge.h
      - path: PersistedCounter.h
      - path: Fold.h
      - path: ReferenceCountedHandle.h
      - path: LifetimePersistedCounter.h
      - path: Span.h
      - path: Defer.h
      - path: StringBuilder.h
      - path: ObjectLifeCycle.h
      - path: CHIPArgParser.hpp
      - path: SortUtils.h
      - path: ZclString.h
      - path: PersistentStorageMacros.h
      - path: VerificationMacrosNoLogging.h
      - path: CommonIterator.h
      - path: Iterators.h
      - path: PersistentData.h
      - path: SafePointerCast.h
      - path: FixedBufferAllocator.h
      - path: DLLUtil.h
      - path: BytesCircularBuffer.h
      - path: utf8.h
      - path: BitFlags.h
      - path: FibonacciUtils.h
      - path: ThreadOperationalDataset.h
      - path: Variant.h
      - path: PoolWrapper.h
>>>>>>> b0b224a8
label: libpwtestswrapper
package: matter
provides:
  - name: matter_libpwtestswrapper
quality: production
metadata:
  sbom:
    license: "Apache 2.0"
source:
  - path: third_party/matter_sdk/src/lib/support/UnitTest.cpp
ui_hints:
  visibility: never<|MERGE_RESOLUTION|>--- conflicted
+++ resolved
@@ -7,7 +7,6 @@
 include:
   - path: third_party/matter_sdk/src/lib/support
     file_list:
-<<<<<<< HEAD
     -   path: StringSplitter.h
     -   path: PersistentStorageAudit.h
     -   path: CHIPPlatformMemory.h
@@ -74,73 +73,6 @@
     -   path: Variant.h
     -   path: PoolWrapper.h
     -   path: SpanSearchValue.h
-=======
-      - path: StringSplitter.h
-      - path: PersistentStorageAudit.h
-      - path: CHIPPlatformMemory.h
-      - path: SafeString.h
-      - path: ScopedBuffer.h
-      - path: IntrusiveList.h
-      - path: Pool.h
-      - path: CHIPMemString.h
-      - path: BufferReader.h
-      - path: TestPersistentStorageDelegate.h
-      - path: JniTypeWrappers.h
-      - path: Base64.h
-      - path: UnitTestUtils.h
-      - path: SetupDiscriminator.h
-      - path: CHIPJNIError.h
-      - path: TypeTraits.h
-      - path: CHIPCounter.h
-      - path: EnforceFormat.h
-      - path: IniEscaping.h
-      - path: CHIPFaultInjection.h
-      - path: StateMachine.h
-      - path: PrivateHeap.h
-      - path: BitMask.h
-      - path: Scoped.h
-      - path: UnitTest.h
-      - path: LinkedList.h
-      - path: SafeInt.h
-      - path: TimeUtils.h
-      - path: CHIPMem.h
-      - path: static_support_smart_ptr.h
-      - path: BufferWriter.h
-      - path: CommonPersistentData.h
-      - path: CodeUtils.h
-      - path: JniReferences.h
-      - path: DefaultStorageKeyAllocator.h
-      - path: FunctionTraits.h
-      - path: BytesToHex.h
-      - path: TestGroupData.h
-      - path: LambdaBridge.h
-      - path: PersistedCounter.h
-      - path: Fold.h
-      - path: ReferenceCountedHandle.h
-      - path: LifetimePersistedCounter.h
-      - path: Span.h
-      - path: Defer.h
-      - path: StringBuilder.h
-      - path: ObjectLifeCycle.h
-      - path: CHIPArgParser.hpp
-      - path: SortUtils.h
-      - path: ZclString.h
-      - path: PersistentStorageMacros.h
-      - path: VerificationMacrosNoLogging.h
-      - path: CommonIterator.h
-      - path: Iterators.h
-      - path: PersistentData.h
-      - path: SafePointerCast.h
-      - path: FixedBufferAllocator.h
-      - path: DLLUtil.h
-      - path: BytesCircularBuffer.h
-      - path: utf8.h
-      - path: BitFlags.h
-      - path: FibonacciUtils.h
-      - path: ThreadOperationalDataset.h
-      - path: Variant.h
-      - path: PoolWrapper.h
->>>>>>> b0b224a8
 label: libpwtestswrapper
 package: matter
 provides:
