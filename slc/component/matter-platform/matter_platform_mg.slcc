id: matter_platform_mg
label: Platform for xMGx series
description: xMGx platform support for Matter. (currently Series 2 and 3)
package: matter
category: Platform
quality: production
metadata:
  sbom:
    license: Zlib

provides:
  - name: matter_platform_mg
include:
<<<<<<< HEAD
- path: third_party/matter_sdk/examples/platform/silabs
  file_list:
  - path: PigweedLogger.h
  - path: Rpc.h
  - path: silabs_utils.h
  - path: LEDWidget.h
  - path: MatterConfig.h
  - path: OTAConfig.h
  - path: MemMonitoring.h
  - path: BaseApplication.h
  - path: BaseAppEvent.h
  - path: SoftwareFaultReports.h
=======
  - path: third_party/matter_sdk/examples/platform/silabs
    file_list:
      - path: PigweedLogger.h
      - path: Rpc.h
      - path: silabs_utils.h
      - path: LEDWidget.h
      - path: MatterConfig.h
      - path: OTAConfig.h
      - path: MemMonitoring.h
      - path: BaseApplication.h
      - path: SoftwareFaultReports.h
>>>>>>> b0b224a8

source:
  - path: third_party/matter_sdk/examples/platform/silabs/BaseApplication.cpp
  - path: third_party/matter_sdk/examples/platform/silabs/silabs_utils.cpp
  - path: third_party/matter_sdk/examples/platform/silabs/MatterConfig.cpp
  - path: third_party/matter_sdk/examples/platform/silabs/SoftwareFaultReports.cpp
  - path: third_party/matter_sdk/examples/platform/silabs/LEDWidget.cpp

toolchain_settings:
  - option: gcc_linker_option
    value:
      -Wl,--wrap=MemoryAlloc
      # Wrap these in case internal newlib call them (e.g. strdup will)
      # directly call _malloc_r)

requires:
  - name: matter_efr32
    condition: [matter_thread]
  - name: matter_efr32_wifi
    condition: [matter_wifi]
  - name: power_manager
    condition: [matter_wifi]
  - name: freertos
  - name: sleeptimer
  - name: dmadrv
  - name: nvm3_default
  - name: mpu
  - name: udelay
  - name: component_catalog
  - name: rail_lib_multiprotocol
  - name: rail_util_pti
  - name: freertos_heap_3
  # components required for series 2
  - name: gpiointerrupt
    condition: [device_series_2]
  - name: emlib
    condition: [device_series_2]

  # components required for series 3
  - name: hal_system
    condition: [device_series_3]
  - name: hal_emu
    condition: [device_series_3]<|MERGE_RESOLUTION|>--- conflicted
+++ resolved
@@ -11,7 +11,6 @@
 provides:
   - name: matter_platform_mg
 include:
-<<<<<<< HEAD
 - path: third_party/matter_sdk/examples/platform/silabs
   file_list:
   - path: PigweedLogger.h
@@ -24,19 +23,6 @@
   - path: BaseApplication.h
   - path: BaseAppEvent.h
   - path: SoftwareFaultReports.h
-=======
-  - path: third_party/matter_sdk/examples/platform/silabs
-    file_list:
-      - path: PigweedLogger.h
-      - path: Rpc.h
-      - path: silabs_utils.h
-      - path: LEDWidget.h
-      - path: MatterConfig.h
-      - path: OTAConfig.h
-      - path: MemMonitoring.h
-      - path: BaseApplication.h
-      - path: SoftwareFaultReports.h
->>>>>>> b0b224a8
 
 source:
   - path: third_party/matter_sdk/examples/platform/silabs/BaseApplication.cpp
