--- conflicted
+++ resolved
@@ -20,7 +20,6 @@
   - name: matter_low_power
   - name: matter_no_lcd_shell
 include:
-<<<<<<< HEAD
 - path: third_party/matter_sdk/examples/platform/silabs/display/
   file_list:
   - path: demo-ui.h
@@ -49,36 +48,6 @@
   file_list:
   - path: RefrigeratorUI.h
   - path: RefrigeratorIcons.h
-=======
-  - path: third_party/matter_sdk/examples/platform/silabs/display/
-    file_list:
-      - path: demo-ui.h
-      - path: demo-ui-bitmaps.h
-      - path: lcd.h
-  - path: third_party/matter_sdk/examples/window-app/silabs/include
-    condition: [matter_window]
-    file_list:
-      - path: LcdPainter.h
-  - path: third_party/matter_sdk/examples/thermostat/silabs/include
-    condition: [matter_thermostat_app]
-    file_list:
-      - path: ThermostatIcons.h
-      - path: ThermostatUI.h
-  - path: third_party/matter_sdk/examples/air-quality-sensor-app/silabs/include
-    condition: [matter_air_quality_app]
-    file_list:
-      - path: AirQualitySensorUI.h
-  - path: examples/fan-control-app/silabs/include
-    condition: [matter_fan_control_app]
-    file_list:
-      - path: FanControlUI.h
-      - path: FanControlIcons.h
-  - path: third_party/matter_sdk/examples/refrigerator-app/silabs/include/
-    condition: [matter_refrigerator]
-    file_list:
-      - path: RefrigeratorUI.h
-      - path: RefrigeratorIcons.h
->>>>>>> b0b224a8
 
 source:
   - path: third_party/matter_sdk/examples/platform/silabs/display/demo-ui.c
