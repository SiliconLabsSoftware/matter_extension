id: matter_provision_default
label: Default Attestation Certificate provisioning configuration
description: Default Configuration of the Attestation Certificate provisioning. Set ENABLE_EXAMPLE_CREDENTIALS in this component's configuration to select certificate provisioning options.
package: matter
category: Platform|Security
quality: production
metadata:
  sbom:
    license: Zlib

provides:
  - name: matter_provision
  - name: matter_provision_default

config_file:
  - path: slc/config/sl_matter_provision_config.h
    file_id: matter_provision_config

requires:
  - name: iostream
  - name: iostream_rtt
  - name: matter_crypto_psa_siwx917 # Provisioning Default only support PSA crypto flavor
    condition: [device_family_siwg917]

conflicts:
  - name: matter_provision_flash

include:
<<<<<<< HEAD
- path: third_party/matter_support/provision
  file_list:
  - path: headers/AttestationKey.h
  - path: headers/ProvisionChannel.h
  - path: headers/ProvisionEncoder.h
  - path: headers/ProvisionManager.h
  - path: headers/ProvisionProtocol.h
  - path: headers/ProvisionStorage.h
  - path: headers/ProvisionStorageGeneric.h
  - path: headers/ProvisionedDataProvider.h
=======
  - path: third_party/matter_support/provision
    file_list:
      - path: headers/AttestationKey.h
      - path: headers/ProvisionChannel.h
      - path: headers/ProvisionEncoder.h
      - path: headers/ProvisionManager.h
      - path: headers/ProvisionProtocol.h
      - path: headers/ProvisionStorage.h
      - path: headers/ProvisionStorageGeneric.h
  - path: third_party/matter_sdk/examples/platform/silabs
    file_list:
      - path: SilabsTestEventTriggerDelegate.h
>>>>>>> b0b224a8

source:
  - path: third_party/matter_sdk/examples/platform/silabs/provision/ProvisionStorageDefault.cpp
  - path: third_party/matter_sdk/examples/platform/silabs/provision/ProvisionStorageCustom.cpp

library:
  - path: third_party/matter_support/provision/libs/libProvision_efr32mg24.a
    condition:
      - device_family_efr32mg24
  - path: third_party/matter_support/provision/libs/libProvision_efr32mg26.a
    condition:
      - device_family_efr32mg26
  - path: third_party/matter_support/provision/libs/libProvision_mgm24.a
    condition:
      - device_family_mgm24
  - path: third_party/matter_support/provision/libs/libProvision_efr32mg26.a
    condition:
      - device_family_mgm26
  - path: third_party/matter_support/provision/libs/libProvisionPSA_si917.a
    condition:
      - device_family_siwg917
  - path: third_party/matter_support/provision/libs/libProvision_efr32mg24.a
    condition:
      - device_family_simg301<|MERGE_RESOLUTION|>--- conflicted
+++ resolved
@@ -26,7 +26,6 @@
   - name: matter_provision_flash
 
 include:
-<<<<<<< HEAD
 - path: third_party/matter_support/provision
   file_list:
   - path: headers/AttestationKey.h
@@ -37,20 +36,6 @@
   - path: headers/ProvisionStorage.h
   - path: headers/ProvisionStorageGeneric.h
   - path: headers/ProvisionedDataProvider.h
-=======
-  - path: third_party/matter_support/provision
-    file_list:
-      - path: headers/AttestationKey.h
-      - path: headers/ProvisionChannel.h
-      - path: headers/ProvisionEncoder.h
-      - path: headers/ProvisionManager.h
-      - path: headers/ProvisionProtocol.h
-      - path: headers/ProvisionStorage.h
-      - path: headers/ProvisionStorageGeneric.h
-  - path: third_party/matter_sdk/examples/platform/silabs
-    file_list:
-      - path: SilabsTestEventTriggerDelegate.h
->>>>>>> b0b224a8
 
 source:
   - path: third_party/matter_sdk/examples/platform/silabs/provision/ProvisionStorageDefault.cpp
