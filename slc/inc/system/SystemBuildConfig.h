// Generated by write_buildconfig_header.py
// From "//third_party/connectedhomeip/src/system:gen_system_buildconfig"

#ifndef SYSTEM_SYSTEMBUILDCONFIG_H_
#define SYSTEM_SYSTEMBUILDCONFIG_H_

#define CONFIG_DEVICE_LAYER                         1
#define CHIP_SYSTEM_CONFIG_TEST                     0
#define CHIP_WITH_NLFAULTINJECTION                  0
#define CHIP_SYSTEM_CONFIG_USE_DISPATCH             0
#ifndef SL_WIFI
#define CHIP_SYSTEM_CONFIG_USE_LWIP                 0
<<<<<<< HEAD
#define CHIP_SYSTEM_CONFIG_USE_OPENTHREAD_ENDPOINT  1
=======
#define CHIP_SYSTEM_CONFIG_USE_SOCKETS              0
#define CHIP_SYSTEM_CONFIG_USE_OPEN_THREAD_ENDPOINT 1
>>>>>>> b0b224a8
#else
#if SL_WIFI_USE_SOCKETS
#define CHIP_SYSTEM_CONFIG_USE_LWIP                 0
#define CHIP_SYSTEM_CONFIG_USE_SOCKETS              1
#else
#define CHIP_SYSTEM_CONFIG_USE_LWIP                 1
<<<<<<< HEAD
#define CHIP_SYSTEM_CONFIG_USE_OPENTHREAD_ENDPOINT  0
=======
#define CHIP_SYSTEM_CONFIG_USE_SOCKETS              0
#endif // SL_WIFI_USE_SOCKETS
#define CHIP_SYSTEM_CONFIG_USE_OPEN_THREAD_ENDPOINT 0
>>>>>>> b0b224a8
#endif  // SL_WIFI
#define CHIP_SYSTEM_CONFIG_USE_NETWORK_FRAMEWORK    0
#define CHIP_SYSTEM_CONFIG_POSIX_LOCKING            0
#define CHIP_SYSTEM_CONFIG_USE_FREERTOS_SOCKETS     (CHIP_SYSTEM_CONFIG_USE_SOCKETS)
#define CHIP_SYSTEM_CONFIG_FREERTOS_LOCKING         1
#define CHIP_SYSTEM_CONFIG_MBED_LOCKING             0
#define CHIP_SYSTEM_CONFIG_NO_LOCKING               0
#define CHIP_SYSTEM_CONFIG_PROVIDE_STATISTICS       1
#define HAVE_CLOCK_GETTIME                          1
#define HAVE_CLOCK_SETTIME                          1
#define HAVE_GETTIMEOFDAY                           0
#define HAVE_SYS_TIME_H                             1
#define HAVE_NETINET_ICMP6_H                        1
#define HAVE_ICMP6_FILTER                           1
#define CONFIG_HAVE_VCBPRINTF                       0
#define CONFIG_HAVE_VSNPRINTF_EX                    0
#define HAVE_SYS_SOCKET_H                           (CHIP_SYSTEM_CONFIG_USE_SOCKETS)
#define CHIP_PROJECT_CONFIG_INCLUDE                 <CHIPProjectConfig.h>
#define CHIP_PLATFORM_CONFIG_INCLUDE                <platform/silabs/CHIPPlatformConfig.h>
#define SYSTEM_PROJECT_CONFIG_INCLUDE               <CHIPProjectConfig.h>
#define SYSTEM_PLATFORM_CONFIG_INCLUDE              <platform/silabs/SystemPlatformConfig.h>
#if SL_WIFI_USE_SOCKETS
#define CHIP_SYSTEM_LAYER_IMPL_CONFIG_FILE          <system/SystemLayerImplFreeRTOSSockets.h>
#else
#define CHIP_SYSTEM_LAYER_IMPL_CONFIG_FILE          <system/SystemLayerImplFreeRTOS.h>
#endif

#endif  // SYSTEM_SYSTEMBUILDCONFIG_H_<|MERGE_RESOLUTION|>--- conflicted
+++ resolved
@@ -10,25 +10,17 @@
 #define CHIP_SYSTEM_CONFIG_USE_DISPATCH             0
 #ifndef SL_WIFI
 #define CHIP_SYSTEM_CONFIG_USE_LWIP                 0
-<<<<<<< HEAD
-#define CHIP_SYSTEM_CONFIG_USE_OPENTHREAD_ENDPOINT  1
-=======
 #define CHIP_SYSTEM_CONFIG_USE_SOCKETS              0
 #define CHIP_SYSTEM_CONFIG_USE_OPEN_THREAD_ENDPOINT 1
->>>>>>> b0b224a8
 #else
 #if SL_WIFI_USE_SOCKETS
 #define CHIP_SYSTEM_CONFIG_USE_LWIP                 0
 #define CHIP_SYSTEM_CONFIG_USE_SOCKETS              1
 #else
 #define CHIP_SYSTEM_CONFIG_USE_LWIP                 1
-<<<<<<< HEAD
-#define CHIP_SYSTEM_CONFIG_USE_OPENTHREAD_ENDPOINT  0
-=======
 #define CHIP_SYSTEM_CONFIG_USE_SOCKETS              0
 #endif // SL_WIFI_USE_SOCKETS
 #define CHIP_SYSTEM_CONFIG_USE_OPEN_THREAD_ENDPOINT 0
->>>>>>> b0b224a8
 #endif  // SL_WIFI
 #define CHIP_SYSTEM_CONFIG_USE_NETWORK_FRAMEWORK    0
 #define CHIP_SYSTEM_CONFIG_POSIX_LOCKING            0
