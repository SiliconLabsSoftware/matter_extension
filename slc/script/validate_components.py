#!/usr/bin/env python3
"""
@file validate_components.py
@brief Validate SLC components (.slcc) and optional upgrade file using Silicon Labs SLC tool.

This script recursively scans a components directory for .slcc files and invokes the
SLC validator for each. It can also validate an optional upgrade file (upgrade.slcu)
located at the repository root.

Usage examples (from repository root):
  - Validate with defaults:
      ./slc/script/validate_components.py

  - Validate a custom directory with a specific SLC binary:
      ./slc/script/validate_components.py -d slc/component -s /path/to/slc

  - Backwards-compatible positional args (directory [slc]):
      ./slc/script/validate_components.py slc/component /path/to/slc
"""

import argparse
import logging
import os
import subprocess
import sys
from typing import Iterable, List


logger = logging.getLogger(__name__)


def _sanitize_slc_path(slc_path: str) -> str:
    """!
    @brief Validate and sanitize the SLC binary path.

    @param slc_path Path to the SLC binary (or just "slc" on PATH).
    @return The sanitized SLC path.
    @throws ValueError If the path is invalid or potentially unsafe.
    """
    if not slc_path:
        raise ValueError("Binary location cannot be empty.")

    # Require the basename to be exactly 'slc' to match original behavior
    if os.path.basename(slc_path) != "slc":
        raise ValueError("Binary location must point to an 'slc' executable.")

    # Basic character screening (extra-safe even though we avoid shell=True)
    invalid_chars = [';', '&', '|', '<', '>', '$', '`', '(', ')', '{', '}', '[', ']', '\\', '\'', '"', '..']
    for ch in invalid_chars:
        if ch in slc_path:
            raise ValueError("Binary location contains invalid characters.")

    return slc_path.strip()


def print_cleansed(output: Iterable[str], stash: bool = False) -> None:
    """!
    @brief Print validator output while removing extra noise.

    Do not print logs for components without any issues (those that end with
    "No issues detected").

    @param output Iterable of output strings to cleanse and log.
    @param stash  If True, drop the first 2 lines from SLC output (stash-mode formatting).
    """
    for item in output:
        lines = item.split('\n')
        if lines and "No issues detected" in lines[-1]:
            break
        cleaned_output = '\n'.join(lines[2:]) if stash else '\n'.join(lines)
        cleaned_output = cleaned_output.strip()
        if cleaned_output:
            logger.info("%s\n", cleaned_output)


def validate_slcc_files(directory: str, slc_cmd: str, stash: bool = False) -> bool:
    """!
    @brief Validate all .slcc component files under a directory using SLC.

    @param directory Directory to search recursively for .slcc files.
    @param slc_cmd Path to the SLC executable (or 'slc' if on PATH).
    @param stash If True, enable stash-mode output formatting when printing.
    @return True if all validations succeeded; False if any failed.
    @throws ValueError If the directory does not exist.
    """
    if not os.path.isdir(directory):
        raise ValueError("Directory does not exist.")

    success = True
    logger.info("Validating components within %s.\n", directory)

    for root, _dirs, files in os.walk(directory):
        for file in files:
            results: List[str] = []
            if file.endswith(".slcc"):
                file_path = os.path.join(root, file)
                cmd = [slc_cmd, "--daemon", "validate", file_path, "--extension-path=./"]
                try:
                    completed = subprocess.run(
                        cmd,
                        check=True,
                        capture_output=True,
                        text=True,
                    )
                    results.append((completed.stdout or "").strip())
                except subprocess.CalledProcessError as e:
                    out = (e.stdout or "")
                    err = (e.stderr or "")
                    combined = (out + ("\n" if out and err else "") + err).strip()
                    results.append(combined)
                    success = False
                except FileNotFoundError as e:
                    # slc not installed or not found on PATH
                    results.append(str(e))
                    success = False
            # Keep printing behavior per original script
            print_cleansed(results, stash)

    return success


def validate_upgrade_file(directory: str, slc_cmd: str, stash: bool = False) -> None:
    """!
    @brief Validate an upgrade.slcu file at the repository root (if present).

    @param directory Root directory where 'upgrade.slcu' is expected.
    @param slc_cmd Path to the SLC executable (or 'slc' if on PATH).
    @param stash If True, enable stash-mode output formatting when printing.
    """
    upgrade_path = os.path.join(directory, "upgrade.slcu")
    if not os.path.isfile(upgrade_path):
        logger.debug("No upgrade.slcu found at %s; skipping upgrade validation.", upgrade_path)
        return

    cmd = [slc_cmd, "validate-upgrade", upgrade_path]
    results: List[str] = []
    try:
        completed = subprocess.run(cmd, check=True, capture_output=True, text=True)
        results.append((completed.stdout or "").strip())
        logger.info("Upgrade file validation successful.\n")
    except subprocess.CalledProcessError as e:
        out = (e.stdout or "")
        err = (e.stderr or "")
        combined = (out + ("\n" if out and err else "") + err).strip()
        results.append(combined)
        logger.info("Upgrade file validation unsuccessful.\n")
        print_cleansed(results, stash)
    except FileNotFoundError as e:
        results.append(str(e))
        logger.info("Upgrade file validation unsuccessful.\n")
        print_cleansed(results, stash)


<<<<<<< HEAD
# Print results and remove extra noise from SLC            
def printCleansed(output):
    for item in output:
        lines = item.split('\n')
        #Do not print logs for components without any issues.
        if "No issues detected" in lines[-1]:
            break
        cleanedOutput = '\n'.join(lines)
        print(cleanedOutput + "\n")
=======
def parse_args(argv: List[str]) -> argparse.Namespace:
    """!
    @brief Parse command line arguments.
>>>>>>> 82a0b76a

    @param argv The list of command-line arguments (excluding program name).
    @return Parsed arguments namespace.
    """
    parser = argparse.ArgumentParser(
        description="Validate SLC components (.slcc) and optional upgrade file using SLC.",
        formatter_class=argparse.ArgumentDefaultsHelpFormatter,
    )
    # Backwards-compatible positional arguments: [directory] [slc]
    parser.add_argument(
        "pos_directory",
        nargs="?",
        help="Positional: directory to search recursively for .slcc files",
    )
    parser.add_argument(
        "pos_slc",
        nargs="?",
        help="Positional: path to SLC binary or 'slc' if available on PATH",
    )
    parser.add_argument(
        "-d",
        "--directory",
        default=None,
        help="Directory to search recursively for .slcc files",
    )
    parser.add_argument(
        "-s",
        "--slc",
        default=None,
        help="Path to SLC binary or 'slc' if available on PATH",
    )
    parser.add_argument(
        "-v",
        "--verbose",
        action="store_true",
        help="Enable verbose logging",
    )
    parser.add_argument(
        "--stash",
        action="store_true",
        help="Trim first two lines of SLC output (stash-mode formatting)",
    )
    return parser.parse_args(argv)


def main(argv: List[str]) -> int:
    """!
    @brief Program entry point.

    @param argv Command-line arguments (excluding program name).
    @return Exit code compatible with shell conventions (0 success, non-zero otherwise).
    """
    args = parse_args(argv)

    # Logging setup
    logging.basicConfig(
        level=logging.DEBUG if args.verbose else logging.INFO,
        format="%(levelname)s: %(message)s",
    )

    # Resolve effective inputs with backward compatibility
    directory = args.pos_directory or args.directory or "slc/component"
    slc_arg = args.pos_slc or args.slc or "slc"

    # Legacy-style info messages
    if (args.pos_slc is None) and (args.slc is None):
        logger.info("Using default 'slc' as command.")
    else:
        logger.info("Using %s as command.", slc_arg)

    try:
        slc_cmd = _sanitize_slc_path(slc_arg)
    except ValueError as ex:
        logger.error(str(ex))
        return 2

    root_dir = os.getcwd()
    dir_to_search = os.path.join(root_dir, directory)

    # Validate optional upgrade file
    validate_upgrade_file(root_dir, slc_cmd, args.stash)

    # Validate components
    try:
        if validate_slcc_files(dir_to_search, slc_cmd, args.stash):
            logger.info("Validation successful! No issues detected.")
            return 0
        else:
            logger.info("Validation warnings/errors. Please see the above logs.")
            return 1
    except ValueError as ex:
        logger.error(str(ex))
        return 2


if __name__ == "__main__":
    sys.exit(main(sys.argv[1:]))<|MERGE_RESOLUTION|>--- conflicted
+++ resolved
@@ -151,21 +151,10 @@
         print_cleansed(results, stash)
 
 
-<<<<<<< HEAD
-# Print results and remove extra noise from SLC            
-def printCleansed(output):
-    for item in output:
-        lines = item.split('\n')
-        #Do not print logs for components without any issues.
-        if "No issues detected" in lines[-1]:
-            break
-        cleanedOutput = '\n'.join(lines)
-        print(cleanedOutput + "\n")
-=======
+
 def parse_args(argv: List[str]) -> argparse.Namespace:
     """!
     @brief Parse command line arguments.
->>>>>>> 82a0b76a
 
     @param argv The list of command-line arguments (excluding program name).
     @return Parsed arguments namespace.
