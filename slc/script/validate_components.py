--- conflicted
+++ resolved
@@ -151,86 +151,9 @@
         print_cleansed(results, stash)
 
 
-<<<<<<< HEAD
 def parse_args(argv: List[str]) -> argparse.Namespace:
     """!
     @brief Parse command line arguments.
-=======
-# Print results and remove extra noise from SLC and suppress toolchain warnings            
-def printCleansed(output):
-    # Constants for cleaner code
-    SLC_HEADER_LINES = 2
-    TOOLCHAIN_PATTERNS = [
-        'toolchain_settings', 'gcc_compiler_option', 'gcc_linker_option', 
-        'toolchain', 'linker option', 'compiler option', 'toolchains.slct', 'slct', 'toolchain file'
-    ]
-    TOOLCHAIN_WARNING_MESSAGES = [
-        'toolchain_settings: No toolchain setting schema is defined',
-        'Please add a *.slct file that defines the allowed toolchain_settings',
-        'No toolchain setting schema is defined'
-    ]
-    WARNING_PATTERNS = ['warning:', 'warn:', '[warning]', 'warning -', 'warning found', 'warnings detected']
-    
-    for item in output:
-        lines = item.split('\n')
-        # Do not print logs for components without any issues
-        if "No issues detected" in lines[-1]:
-            break
-        
-        filtered_lines = []
-        
-        for i, line in enumerate(lines[SLC_HEADER_LINES:], start=SLC_HEADER_LINES):
-            # Skip specific toolchain warning patterns
-            if any(toolchain_warning in line for toolchain_warning in TOOLCHAIN_WARNING_MESSAGES):
-                continue
-            
-            # Check if this line is toolchain-related
-            is_toolchain_related = any(pattern in line.lower() for pattern in TOOLCHAIN_PATTERNS)
-            
-            # Skip toolchain warnings but keep toolchain errors
-            if is_toolchain_related:
-                is_warning = any(warning_pattern in line.lower() for warning_pattern in WARNING_PATTERNS)
-                if is_warning:
-                    continue
-            
-            # Handle "Warnings" headers that precede only toolchain warnings
-            if line.strip().lower() in ['warnings', '- warnings']:
-                if skip_toolchain_warnings_header(lines, i, TOOLCHAIN_WARNING_MESSAGES, TOOLCHAIN_PATTERNS):
-                    continue
-            
-            filtered_lines.append(line)
-        
-        if filtered_lines:
-            cleanedOutput = '\n'.join(filtered_lines)
-            print(cleanedOutput + "\n")
-
-def skip_toolchain_warnings_header(lines, current_index, toolchain_messages, toolchain_patterns):
-    """Helper function to determine if a warnings header should be skipped"""
-    upcoming_lines = lines[current_index + 1:]
-    all_toolchain_warnings = True
-    has_warnings = False
-    
-    for upcoming_line in upcoming_lines:
-        if upcoming_line.strip() == "":
-            continue
-            
-        if any(msg in upcoming_line for msg in toolchain_messages):
-            has_warnings = True
-            continue
-            
-        # Stop at next section header
-        if upcoming_line.strip() and not upcoming_line.startswith(' '):
-            break
-            
-        if upcoming_line.strip():
-            has_warnings = True
-            is_upcoming_toolchain = any(pattern in upcoming_line.lower() for pattern in toolchain_patterns)
-            if not is_upcoming_toolchain:
-                all_toolchain_warnings = False
-                break
-    
-    return has_warnings and all_toolchain_warnings
->>>>>>> 3441273f
 
     @param argv The list of command-line arguments (excluding program name).
     @return Parsed arguments namespace.
