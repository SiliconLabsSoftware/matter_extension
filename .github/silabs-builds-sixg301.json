--- conflicted
+++ resolved
@@ -81,9 +81,6 @@
                   "arguments": ["--output_suffix cmp-concurrent-ota-2","'--with matter_zigbee_concurrent;matter'",
                                 "'--configuration CHIP_DEVICE_CONFIG_DEVICE_SOFTWARE_VERSION:2,CHIP_DEVICE_CONFIG_DEVICE_SOFTWARE_VERSION_STRING:\"2\"'"]
               }
-<<<<<<< HEAD
-          ]
-=======
           ],
         "closure-app": [
             {
@@ -99,6 +96,5 @@
                               "'--configuration CHIP_DEVICE_CONFIG_DEVICE_SOFTWARE_VERSION:2,CHIP_DEVICE_CONFIG_DEVICE_SOFTWARE_VERSION_STRING:\"2\"'"]
             }
         ]
->>>>>>> a5a95861
     }
 }