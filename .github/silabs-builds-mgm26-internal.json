--- conflicted
+++ resolved
@@ -36,22 +36,14 @@
     "custom-sqa": {
         "lock-app" :[
             {
-<<<<<<< HEAD
-                "boards": ["brd4351a"],
-=======
                 "boards": ["brd4351a_a02"],
->>>>>>> a5a95861
                 "arguments": ["--output_suffix ota-2",
                               "'--configuration CHIP_DEVICE_CONFIG_DEVICE_SOFTWARE_VERSION:2,CHIP_DEVICE_CONFIG_DEVICE_SOFTWARE_VERSION_STRING:\"2\"'"]
             }
         ],
         "lighting-app": [
             {
-<<<<<<< HEAD
-                "boards": ["brd4351a"],
-=======
                 "boards": ["brd4351a_a02"],
->>>>>>> a5a95861
                 "arguments": ["--output_suffix ota-2",
                               "'--configuration CHIP_DEVICE_CONFIG_DEVICE_SOFTWARE_VERSION:2,CHIP_DEVICE_CONFIG_DEVICE_SOFTWARE_VERSION_STRING:\"2\"'"]
             }
