--- conflicted
+++ resolved
@@ -178,19 +178,7 @@
             ncp-wf200-support: false
             ncp-rs911x-support: false
             wifi-soc-support: false
-<<<<<<< HEAD
             sixg301-support: true
-
-    build-bootloaders:
-        name: Build Bootloaders
-        needs: set-build-type
-        uses: ./.github/workflows/platform-builder.yaml
-        with:
-            example-app: "matter-bootloader"
-            build-type: ${{ needs.set-build-type.outputs.build-type }}
-            wifi-soc-support: false
-=======
->>>>>>> 84b86f92
     
     build-sqa-tools:
         name: Build SQA Tools
