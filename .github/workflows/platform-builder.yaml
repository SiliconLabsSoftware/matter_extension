--- conflicted
+++ resolved
@@ -69,10 +69,7 @@
                 required: false
                 type: boolean
                 default: false
-<<<<<<< HEAD
 
-=======
->>>>>>> 84816b7b
 jobs:
     mg24-build-job:
         if: ${{ inputs.thread-support && inputs.mg24-support }}
@@ -183,11 +180,7 @@
             example-app: ${{ inputs.example-app }}
             build-type: ${{ inputs.build-type }}
             platform: siwx-soc
-<<<<<<< HEAD
 
-=======
-    
->>>>>>> 84816b7b
     sixg301-build-job:
         if: ${{ inputs.sixg301-support }}
         uses: ./.github/workflows/builder.yaml
@@ -196,4 +189,4 @@
             path-to-example-app: slc/solutions/${{ inputs.example-app }}/series-3/${{ inputs.example-app }}${{ inputs.thread-keyword}}-bootloader.slcw
             example-app: ${{ inputs.example-app }}
             build-type: ${{ inputs.build-type }}
-            platform: sixg301+            platform: sixg301
