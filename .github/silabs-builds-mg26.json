--- conflicted
+++ resolved
@@ -144,8 +144,6 @@
                 "arguments": ["--output_suffix high-bw-phy",
                               "'--with zigbee_high_datarate_phy,matter_zigbee_concurrent;matter'"]
             }
-<<<<<<< HEAD
-=======
         ],
         "closure-app": [
             {
@@ -160,7 +158,6 @@
                 "arguments": ["--output_suffix ota-2",
                               "'--configuration CHIP_DEVICE_CONFIG_DEVICE_SOFTWARE_VERSION:2,CHIP_DEVICE_CONFIG_DEVICE_SOFTWARE_VERSION_STRING:\"2\"'"]
             }
->>>>>>> a5a95861
         ]
     } 
 }