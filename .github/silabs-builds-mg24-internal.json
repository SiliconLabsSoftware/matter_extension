{
    "standard": {

        "default": [
            {
                "boards": ["brd2703a"],
                "arguments": [""]
            }
<<<<<<< HEAD
        ],
        "zigbee-matter-light":  [
            {
                "boards": ["brd2703a"],
                "arguments": ["--output_suffix sequential","'--with matter_zigbee_sequential;matter'"]
            }
=======
>>>>>>> c1bee76f
        ]
    }
}<|MERGE_RESOLUTION|>--- conflicted
+++ resolved
@@ -6,15 +6,6 @@
                 "boards": ["brd2703a"],
                 "arguments": [""]
             }
-<<<<<<< HEAD
-        ],
-        "zigbee-matter-light":  [
-            {
-                "boards": ["brd2703a"],
-                "arguments": ["--output_suffix sequential","'--with matter_zigbee_sequential;matter'"]
-            }
-=======
->>>>>>> c1bee76f
         ]
     }
 }