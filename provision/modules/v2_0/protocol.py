import hashlib
import os
from enum import Enum

import modules.manager as _base
import modules.signing_server as _pki
import modules.util as _util
from modules.parameters import ID, Formats, Types

from .encoding import *
from .exporter import *


class Protocol(_base.ProvisionProtocol):
    kVersion = 2
    # Flags
    kResponseFlag = 0x80
    # Limits
    kMaxPackageSize = 128
    kHeaderSize = 5  # Version(1) + Command(1) + Count(1) + Size(2)
    kChecksumSize = 2

    def __init__(self) -> None:
        super().__init__()

    def execute(self, paths, args, chan):
        action = args.str(ID.kAction)
        # Binary export
        if _base.Actions.kBinary == action:
            e = Exporter(paths, args)
            return e.export()
        # Init
        chan.open()
        init = InitCommand(paths, args)
        init.execute(chan)
        if _base.Actions.kAuto == action:
            # CSR
            if args.bool(ID.kCsrMode):
                self.csr(paths, args, chan)
            # Write all
            write = AutoCommand(paths, args)
            write.execute(chan)
            write = FinishCommand(paths, args)
            write.execute(chan)
        elif _base.Actions.kWrite == action:
            # Write non-nulls
            write = WriteCommand(paths, args)
            write.execute(chan)
        elif _base.Actions.kRead == action:
            # Read
            read = ReadCommand(paths, args, args.str(ID.kExtra))
            read.execute(chan)
        else:
            raise ValueError("Action not supported: \"{}\"".format(action))
        chan.close()

    def csr(self, paths, args, chan):
        base_dir = paths.base()
        # PAI cert
        pai_cert_path = args.str(ID.kPaiCert)
        if pai_cert_path is None:
            raise ValueError("Missing PAI certificate path")
        if not os.path.exists(pai_cert_path) or not os.path.isfile(pai_cert_path):
            raise ValueError("Missing PAI certificate file")
        # PAI key
        pai_key_path = args.str(ID.kPaiKey)
        if pai_key_path is None:
            raise ValueError("Missing PAI key path")
        if not os.path.exists(pai_key_path) or not os.path.isfile(pai_key_path):
            raise ValueError("Missing PAI key file")
        # DAC
        dac_path = paths.temp('dac_cert.der')
        args.set(ID.kDacCert, dac_path, validate=False)
        # CSR
        cmd = CsrCommand(paths, args)
        cmd.execute(chan)
        # Sign
        csr_path = args.value(ID.kCsrFile)
        signer = _pki.SigningServer(base_dir, csr_path, pai_cert_path, pai_key_path, dac_path)
        signer.sign()


class Command:
    NONE = 0
    INIT = 1
    FINISH = 2
    WRITE = 3
    READ = 4
    CSR = 5

    def __init__(self, paths, args, cid, name, send_values=True):
        self.paths = paths
        self.args = args
        self.id = cid
        self.name = name
        self.out_list = []
        self.in_list = []
        self.in_map = {}
        self.send_values = send_values
        self.incoming = Context()

    def add(self, a, include_nulls=False, feedback=False):
        if include_nulls or (a.value is not None):
            self.out_list.append(a)
        if feedback:
            self.in_map[a.id] = a

    def addCustom(self):
        for k, g in self.args.custom.items():
            for k, a in g.items():
                if a.is_user_input and not a.hidden:
                    self.put(k, False)  # No nulls, no feedback

    def put(self, k, include_nulls=False, feedback=False):
        a = self.args.get(k)
        return self.add(a, include_nulls, feedback or a.feedback)

    def execute(self, chan):
        print("-------- {} --------".format(self.name))
        # Send all arguments
        pack_count, done = self.sendArguments(chan, 1)
        # Receive remaining arguments
        if not done:
            self.receiveArguments(chan, pack_count)
        # Print feedback
        self.printIncoming()

    def sendArguments(self, chan, pack_count):
        arg = None
        arg_count = 0
        arg_total = len(self.out_list)
        outgoing = Buffer()
        completed = False
        self.incoming.reset()
        # Transmit arguments
        while arg_count < arg_total:
            print("Package #{}".format(pack_count))
            # Pack as many arguments as possible in the payload
            payload = Buffer(Protocol.kMaxPackageSize - Protocol.kHeaderSize - Protocol.kChecksumSize)
            while (payload.spare() > 0) and (arg_count < arg_total):
                arg = self.out_list[arg_count]
                # Encode argument (or use leftover from previous package)
                if 0 == outgoing.left():
                    Coder.encode(arg, self.encodeValue(arg), (arg.id in self.in_map), outgoing)
                # Add encoded argument (or fragment thereof)
                frag = outgoing.getBinary(min(outgoing.left(), payload.spare()))
                payload.addBinary(frag)
                # If the argument is fully sent, continue with next
                if 0 == outgoing.left():
                    arg_count += 1
                # Debug
                pos1 = "({}/{})".format(arg_count, arg_total)
                pos2 = "({}/{})".format(len(frag), outgoing.size())
                max_hex = 32
                frag_hex = (len(frag) < max_hex) and frag.hex() or (frag[:max_hex].hex() + '...')
                print("{:>10} {:04x} {:20} {:>10} {}".format(pos1, arg.id, arg.name, pos2, frag_hex))

            # Send package
            req = self.sendPackage(chan, pack_count, payload.serialize())
            # Receive acknowledge + data
            completed = self.receivePackage(chan, pack_count, req)
            pack_count = (pack_count + 1) % 0xff
        print()
        return pack_count, completed

    def receiveArguments(self, chan, pack_count):
        req = res = None
        completed = False
        while not completed:
            # Send follow-up request
            req = self.sendPackage(chan, pack_count, None)
            # Receive acknowledge + data
            completed = self.receivePackage(chan, pack_count, req)
            pack_count = (pack_count + 1) % 0xff

    def sendPackage(self, chan, counter, payload):
        if payload is None:
            payload = bytearray()
        # Encode header
        pack = Buffer(Protocol.kMaxPackageSize)
        pack.addInt8u(Protocol.kVersion)
        pack.addInt8u(self.id)
        pack.addInt8u(counter)
        # Add payload
        pack.addInt8u(len(payload))
        pack.addBinary(payload)
        # Add hash
        pack_hash = hashlib.sha256(pack.data).digest()
        pack.addBinary(pack_hash[:2])
        req = pack.serialize()
        # Write data to the channel
        chan.write(req)
        # print("{}>> Sent({}): {}".format(_util.MARGIN, len(req), req.hex()))
        return req

    def receivePackage(self, chan, counter, req):
        res = chan.read()
        # print("{}<< Response({}): {}".format(_util.MARGIN, len(res), res.hex()))
        pack = Buffer(None, res[:(len(res) - Protocol.kChecksumSize)])
        # Decode header
        try:
            ver = pack.getInt8u()
            rid = pack.getInt8u()
            cnt = pack.getInt8u()
            err = pack.getInt32u()
        except:
            self.fail(req, res, "Invalid header.")
        # Decode payload
        try:
            # Validations
            if ver != Protocol.kVersion:
                raise ValueError("Version mismatch: {} != {}".format(ver, Protocol.kVersion))
            if rid != (self.id | Protocol.kResponseFlag):
                raise ValueError("Command mismatch: 0x{:02x} != 0x{:02x}".format(rid, self.id | Protocol.kResponseFlag))
            if cnt != counter:
                raise ValueError("Counter mismatch: {} != {}".format(cnt, counter))
            if err:
                raise ValueError("{} failed with error 0x{:08x}".format(self.name, err))
            # Decoding
            return self.decodePayload(pack)
        except Exception as e:
            self.fail(req, res, e)

    def encodeValue(self, a):
        if (not self.send_values) or (a.value is None):
            return None
        elif (Types.BINARY == a.type) and (Formats.PATH == a.format) and os.path.isfile(a.value):
            return _util.BinaryFile(a.value).read()
        else:
            return a.value

    def decodePayload(self, pack):
        size = pack.getInt8u()
        while pack.left() > 0:
            comp = Coder.decode(self.incoming, pack)
            if comp:
                # Complete package
                self.processIncoming(self.incoming, self.incoming.value)
                self.incoming.reset()
            else:
                # Incomplete package
                return False
        return True

    def processIncoming(self, ctx, value):
        arg = self.args.get(ctx.id)
        if Formats.PATH == arg.format:
            if arg.value is None:
                # Use temporary file
                arg.set(self.paths.temp("{}.bin".format(arg.name)), None, False)
            _util.BinaryFile(arg.value).write(value)
        else:
            arg.set(value, None, False)
        self.in_list.append(arg)

    def printIncoming(self):
        incoming_count = len(self.in_list)
        if incoming_count > 0:
            print("Incoming({}):".format(incoming_count))
            for a in self.in_list:
                print("{}+ {}".format(_util.MARGIN, a))
            print()

    def fail(self, req, res, message):
        if req is not None:
            print("\n{}> Sent({}): {}".format(_util.MARGIN, len(req), req.hex()))
        if res is not None:
            print("{}< Response({}): {}".format(_util.MARGIN, len(res), res.hex()))
        _util.fail(message, self.paths)


class InitCommand(Command):

    def __init__(self, paths, args):
        super().__init__(paths, args, Command.INIT, 'Init')
        self.put(ID.kBufferSize)
        self.put(ID.kFlashAddress)
        self.put(ID.kFlashSize)
        self.put(ID.kFlashPageSize, True, True)
        self.put(ID.kCredsAddress, True, True)


class CsrCommand(Command):

    def __init__(self, paths, args):
        super().__init__(paths, args, Command.CSR, 'CSR')
        # Outgoing
        self.put(ID.kVendorId)
        self.put(ID.kProductId)
        self.put(ID.kCommonName)
        self.put(ID.kCsrFile, True, True)


class WriteCommand(Command):

    def __init__(self, paths, args, feedback_list=[]):
        super().__init__(paths, args, Command.WRITE, "Write")
        # Well-known arguments
        for n, g in args.groups.items():
            if 'options' == n:
                continue
            for k, a in g.items():
                if a.is_user_input:
                    # No nulls, no feedback
                    self.add(a)
        # Custom arguments
        self.addCustom()
        if len(self.out_list) < 1:
            raise ValueError("Nothing to write.")


class AutoCommand(Command):
    OUTGOING = [
        ID.kVersion,
        # Instance Info
        ID.kSerialNumber,
        ID.kVendorId,
        ID.kVendorName,
        ID.kProductId,
        ID.kProductName,
        ID.kProductLabel,
        ID.kProductUrl,
        ID.kPartNumber,
        ID.kHwVersion,
        ID.kHwVersionStr,
        ID.kManufacturingDate,
        ID.kPersistentUniqueId,
        # Commissionable Data
        ID.kDiscriminator,
        ID.kSpake2pPasscode,
        ID.kSpake2pIterations,
        ID.kSpake2pSalt,
        ID.kSpake2pVerifier,
        ID.kCommissioningFlow,
        ID.kRendezvousFlags,
        ID.kSetupPayload,
        # Attestation Credentials
        ID.kFirmwareInfo,
        ID.kDacCert,
        ID.kPaiCert,
        ID.kCertification,
    ]

    # Used for backwards compatibility
    OUTGOING_OPTIONAL = [
<<<<<<< HEAD
        ID.kTestEventTriggerKey
=======
        ID.kSwVersionStr,
        ID.kTestEventTriggerKey,
        ID.kOtaKey
>>>>>>> 3441273f
    ]

    INCOMING = [
        ID.kDiscriminator,
        ID.kSpake2pPasscode,
        ID.kPersistentUniqueId,
        ID.kSetupPayload,
        ID.kHwVersionStr
    ]

    def __init__(self, paths, args):
        super().__init__(paths, args, Command.WRITE, 'Write')
        # Well-known arguments. Include nulls, and non-user-inputs
        for k in AutoCommand.OUTGOING:
            # Include nulls, feedback if incoming
            self.put(k, True, k in AutoCommand.INCOMING)
        # New well-known arguments. Allow nulls for backwards compatibility
        for k in AutoCommand.OUTGOING_OPTIONAL:
            # Don't include nulls, feedback if incoming
            self.put(k, False, k in AutoCommand.INCOMING)
        # DAC key is required if CSR is not used
        if not self.args.bool(ID.kCsrMode):
            # Include even if null, no feedback
            self.put(ID.kDacKey, True, False)
        # Custom arguments
        self.addCustom()
        if len(self.out_list) < 1:
            raise ValueError("Nothing to write.")


class ReadCommand(Command):

    def __init__(self, paths, args, names):
        super().__init__(paths, args, Command.READ, 'Read', False)

        arg_list = args.findList(names)
        if len(arg_list) < 1:
            raise ValueError("Nothing to read.")
        for i, a in arg_list.items():
            if Formats.PATH != a.format:
                a.set(None)
            # Add both out_list and in_map
            self.add(a, True, True)
        if len(self.in_map) < 1:
            raise ValueError("Nothing to read.")


class FinishCommand(Command):

    def __init__(self, paths, args):
        super().__init__(paths, args, Command.FINISH, 'Finish', False)<|MERGE_RESOLUTION|>--- conflicted
+++ resolved
@@ -343,13 +343,8 @@
 
     # Used for backwards compatibility
     OUTGOING_OPTIONAL = [
-<<<<<<< HEAD
-        ID.kTestEventTriggerKey
-=======
-        ID.kSwVersionStr,
         ID.kTestEventTriggerKey,
         ID.kOtaKey
->>>>>>> 3441273f
     ]
 
     INCOMING = [
