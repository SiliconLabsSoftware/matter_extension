--- conflicted
+++ resolved
@@ -268,7 +268,6 @@
             "name": "Cluster Metadata",
             "iterator": "availableCluster",
             "output": "clusters/{name:touppercamelcase}/Metadata.h"
-<<<<<<< HEAD
         },        
         {
             "path": "../../../third_party/matter_sdk/src/app/zap-templates/templates/app/codedriven-callback.h.zapt",
@@ -279,8 +278,6 @@
             "path": "../../../third_party/matter_sdk/src/app/zap-templates/templates/app/codedriven-init-shutdown.cpp.zapt",
             "name": "Matter code driven cluster init and shutdown calls",
             "output": "CodeDrivenInitShutdown.cpp"
-=======
->>>>>>> 3441273f
         }
 
     ],
