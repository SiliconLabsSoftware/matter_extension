--- conflicted
+++ resolved
@@ -195,7 +195,7 @@
     {
         def smoke_list = ['smoke-thread', 'smoke-wifi', 'smoke-cmp']
         def regression_list = ['feature-thread', 'feature-wifi', 'regression-thread', 'regression-wifi', 'regression-cmp',
-                               'regression-thread-ota', 'regression-wifi-ota', 'regression-cmp-ota', 'regression-metrics',
+                               'regression-ota-thread', 'regression-ota-wifi', 'regression-ota-cmp', 'regression-metrics',
                                'ext-regression-thread', 'ext-regression-wifi', 'ext-regression-cmp',
                                'endurance-thread', 'endurance-wifi', 'endurance-cmp']
         def errorOccurred = false
@@ -205,7 +205,6 @@
                     sh 'git clone ssh://git@stash.silabs.com/wmn_sqa/sqa-pipelines.git'
                 }
                 if(pipeline_type == "smoke") {
-<<<<<<< HEAD
                         smoke_list.each { smoke_type ->
                         dir('sqa-pipelines') {
                             try{
@@ -213,21 +212,6 @@
                             } catch (e) {
                                 unstable("Error when triggering ${smoke_type}: ${e.message}")
                                 errorOccurred = true
-=======
-                    dir('sqa-pipelines') {
-                        sqaFunctions.commitToMatterSqaPipelines("slc", "smoke", "${env.BRANCH_NAME}", "${formatted_build_number}")
-                    }
-                } else {
-                    if(env.BRANCH_NAME.startsWith("release")){
-                        regression_list.each { regression_type ->
-                            dir('sqa-pipelines') {
-                                try{
-                                    sqaFunctions.commitToMatterSqaPipelines("slc", "regression", "${env.BRANCH_NAME}", "${formatted_build_number}")
-                                } catch (e) {
-                                    unstable("Error when triggering ${regression_type}: ${e.message}")
-                                    errorOccurred = true
-                                }
->>>>>>> e617256b
                             }
                         }
                     }
