--- conflicted
+++ resolved
@@ -16,8 +16,6 @@
 def workflow_id = ""
 def pr_number = ""
 def bypass_send_results_gh = ""
-<<<<<<< HEAD
-=======
 
 def sendSlackNotification(String messageType, String status, String summary = "", String color = "", String commitSha = "", String runNumber = "", String workflowId = "") {
     def currentTime = new Date().format("yyyy-MM-dd HH:mm:ss", TimeZone.getTimeZone('UTC'))
@@ -66,7 +64,6 @@
               color: notificationColor,
               message: message)
 }
->>>>>>> a5a95861
 
 pipeline
 {
@@ -101,110 +98,6 @@
                 }
             }
         }
-<<<<<<< HEAD
-//         stage('Execute CI Tests')
-//         {
-//             steps {
-//                 script {
-//                     def parallelNodes = [:]
-//                     if (pr_number != null) {
-//                         branch_name = "PR-${pr_number}"
-//                     } else {
-//                         branch_name = env.BRANCH_NAME
-//                     }
-//                     parallelNodes['MG24 Lighting-App'] = {
-//                         pipelineFunctions.actionWithRetry {
-//                             failed_tests_mg24 = pipelineFunctions.execute_sanity_tests(
-//                                 'gsdkMontrealNode','utf-matter-thread-4187c-ci',
-//                                 '3251', 'matter_thread_template', 'lighting-app','thread','BRD4187C',"",
-//                                 branch_name, env.BUILD_NUMBER)
-//                         }
-//                     }
-//
-//                     parallelNodes['SIWX Lighting-App'] = {
-//                         pipelineFunctions.actionWithRetry {
-//                             failed_tests_917 = pipelineFunctions.execute_sanity_tests(
-//                                 'gsdkMontrealNode','utf-matter-wifi-917soc-4338a-ci', '3249', 'matter_wifi_soc_template',
-//                                 'lighting-app','wifi','BRD4338A','917_soc', branch_name, env.BUILD_NUMBER)
-//                         }
-//                     }
-//                     parallelNodes['SiMG301 Lighting-App'] = {
-//                         pipelineFunctions.actionWithRetry {
-//                             failed_tests_4407a = pipelineFunctions.execute_sanity_tests(
-//                                 'gsdkMontrealNode','utf-matter-thread-4407a-ci',
-//                                 '4878', 'matter_thread_template', 'lighting-app','thread','BRD4407A',"",
-//                                 branch_name, env.BUILD_NUMBER)
-//                         }
-//                     }
-//
-//                     parallelNodes.failFast = false
-//                     parallel parallelNodes
-//
-//                     def totalFailedTests = 0
-//                     def failedTestsSummary = []
-//
-//                     if (failed_tests_mg24 && failed_tests_mg24.failedCount > 0) {
-//                         totalFailedTests += failed_tests_mg24.failedCount
-//                         failedTestsSummary << "MG24: ${failed_tests_mg24.failedCount} failed tests - ${failed_tests_mg24.failedTests.join(', ')}"
-//                     }
-//
-//                     if (failed_tests_917 && failed_tests_917.failedCount > 0) {
-//                         totalFailedTests += failed_tests_917.failedCount
-//                         failedTestsSummary << "917: ${failed_tests_917.failedCount} failed tests - ${failed_tests_917.failedTests.join(', ')}"
-//                     }
-//
-//                     if (failed_tests_4407a && failed_tests_4407a.failedCount > 0) {
-//                         totalFailedTests += failed_tests_4407a.failedCount
-//                         failedTestsSummary << "SiMG301: ${failed_tests_4407a.failedCount} failed tests - ${failed_tests_4407a.failedTests.join(', ')}"
-//                     }
-//
-//                     def sqa_tests_result = totalFailedTests > 0 ? "FAIL" : "PASS"
-//                     def sqa_tests_summary = failedTestsSummary.isEmpty() ? "All tests passed successfully." : failedTestsSummary.join('\n')
-//
-//                     echo "SQA Tests Result: ${sqa_tests_result}"
-//                     echo "SQA Tests Summary:\n${sqa_tests_summary}"
-//
-//                     echo "commit_sha: ${commit_sha}"
-//                     if (!bypass_send_results_gh){
-//                         pipelineFunctions.send_test_results_to_github(commit_sha, sqa_tests_result, sqa_tests_summary)
-//                     }
-//                     if (env.BRANCH_NAME.startsWith("main") || env.BRANCH_NAME.startsWith("release_")) {
-//                         if (sqa_tests_result == "FAIL") {
-//                             slackSend(channel: 'matter-release-build-notifications',
-//                                       color: 'danger',
-//                                       message: "[FAIL] Sanity tests failed for branch ${env.BRANCH_NAME}, Jenkins build number ${env.BUILD_NUMBER}.\n" +
-//                                                "Commit SHA: ${commit_sha}\nGitHub Workflow Run Number: ${run_number}\n" +
-//                                                "See summary:\n${sqa_tests_summary}\nJenkins Job URL: ${env.BUILD_URL}")
-//                             error("[FAIL] Sanity Tests failed. See summary:\n${sqa_tests_summary}")
-//                         } else {
-//                             slackSend(channel: 'matter-release-build-notifications',
-//                                       color: 'good',
-//                                       message: "[PASS] All tests passed successfully for branch ${env.BRANCH_NAME}, Jenkins build number ${env.BUILD_NUMBER}.\n" +
-//                                                "Commit SHA: ${commit_sha}\n GitHub Workflow Run Number: ${run_number}\n" +
-//                                                "Jenkins Job URL: ${env.BUILD_URL}")
-//                             echo "All tests passed successfully."
-//                         }
-//                     }
-//                 }
-//             }
-//         }
-//         stage('Trigger SQA Smoke Pipeline')
-//         {
-//             when {
-//                 expression { env.BRANCH_NAME == "main" || env.BRANCH_NAME.startsWith("release_") }
-//             }
-//             steps {
-//                 script {
-//                     pipelineFunctions.trigger_sqa_pipelines("smoke", env.BUILD_NUMBER)
-//                 }
-//             }
-//        }
-       stage('Upload SQA Artifacts') {
-       // Comment out for now
-//             when {
-//                 expression { env.BRANCH_NAME.startsWith("release_") }
-//             }
-=======
         stage('Execute CI Tests')
         {
             steps {
@@ -298,7 +191,6 @@
             when {
                 expression { env.BRANCH_NAME == "main" || env.BRANCH_NAME.startsWith("release_") }
             }
->>>>>>> a5a95861
             steps {
                 script {
                     retry(3) {
@@ -309,19 +201,6 @@
                 }
             }
         }
-<<<<<<< HEAD
-//        stage('Trigger SQA Regression Pipelines')
-//         {
-//             when {
-//                 expression {  env.BRANCH_NAME.startsWith("release_") }
-//             }
-//             steps {
-//                 script {
-//                     pipelineFunctions.trigger_sqa_pipelines("regression", env.BUILD_NUMBER)
-//                 }
-//             }
-//        }
-=======
         stage('Trigger SQA Regression Pipelines')
         {
             when {
@@ -342,6 +221,5 @@
                 }
             }
         }
->>>>>>> a5a95861
     }
 }